--- conflicted
+++ resolved
@@ -7,13 +7,8 @@
 <!-- /wp:paragraph -->
 
 <!-- wp:list -->
-<<<<<<< HEAD
 <ul class="wp-block-list"><!-- wp:list-item -->
-<li>A&nbsp;</li>
-=======
-<ul><!-- wp:list-item -->
-<li>A </li>
->>>>>>> 2d43054e
+<li>A </li>
 <!-- /wp:list-item -->
 
 <!-- wp:list-item -->
@@ -30,13 +25,8 @@
 <!-- /wp:list -->
 
 <!-- wp:list {"ordered":true,"start":1} -->
-<<<<<<< HEAD
 <ol start="1" class="wp-block-list"><!-- wp:list-item -->
-<li>One&nbsp;</li>
-=======
-<ol start="1"><!-- wp:list-item -->
-<li>One </li>
->>>>>>> 2d43054e
+<li>One </li>
 <!-- /wp:list-item -->
 
 <!-- wp:list-item -->
