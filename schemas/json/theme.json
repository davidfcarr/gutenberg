--- conflicted
+++ resolved
@@ -682,11 +682,7 @@
 		"settingsProperties": {
 			"allOf": [
 				{ "$ref": "#/definitions/settingsPropertiesAppearanceTools" },
-<<<<<<< HEAD
-=======
 				{ "$ref": "#/definitions/settingsPropertiesBackground" },
-				{ "$ref": "#/definitions/settingsPropertiesBehaviors" },
->>>>>>> c20350c1
 				{ "$ref": "#/definitions/settingsPropertiesBorder" },
 				{ "$ref": "#/definitions/settingsPropertiesColor" },
 				{ "$ref": "#/definitions/settingsPropertiesDimensions" },
@@ -707,11 +703,7 @@
 				{
 					"properties": {
 						"appearanceTools": {},
-<<<<<<< HEAD
-=======
 						"background": {},
-						"behaviors": {},
->>>>>>> c20350c1
 						"border": {},
 						"color": {},
 						"dimensions": {},
