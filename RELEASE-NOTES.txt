1.25.0
------
<<<<<<< HEAD
* New block: Cover
=======
* Improve icon on the "Take a Video" media option
* Removed the dimming effect on unselected blocks
>>>>>>> f8ec75d4

1.24.0
------
* New block: Latest Posts
* Fix Quote block's left border not being visible in Dark Mode
* Added Starter Page Templates: when you create a new page, we now show you a few templates to get started more quickly.
* Fix crash when pasting HTML content with embeded images on paragraphs

1.23.0
------
* New block: Group
* Add support for upload options in Gallery block
* Add support for size options in the Image block
* New block: Button
* Add scroll support inside block picker and block settings
* [Android] Fix issue preventing correct placeholder image from displaying during image upload
* [iOS] Fix diplay of large numbers on ordered lists
* Fix issue where adding emojis to the post title add strong HTML elements to the title of the post
* [iOS] Fix issue where alignment of paragraph blocks was not always being respected when splitting the paragraph or reading the post's html content.
* We’ve introduced a new toolbar that floats above the block you’re editing, which makes navigating your blocks easier — especially complex ones.

1.22.0
------
* Make inserter to show options on long-press to add before/after
* Retry displaying image when connectivity restores
* [iOS] Show an "Edit" button overlay on selected image blocks
* [Android] Fix blank post when sharing media from another app
* Add support for image size options in the gallery block
* Fix issue that sometimes prevented merging paragraph blocks

1.21.0
------
* Reduced padding around text on Rich Text based blocks.
* [Android] Improved stability on very long posts.

1.20.0
------
* Fix bug where image placeholders would sometimes not be shown
* Fix crash on undo
* Style fixes on the navigation UI
* [iOS] Fix focus issue
* New block: Shortcode. You can now create and edit Shortcode blocks in the editor.

1.19.0
------
* Add support for changing Settings in List Block.
* [iOS] Fix crash dismissing bottom-sheet after device rotation.
* [Android] Add support for Preformatted block.
* New block: Gallery. You can now create image galleries using WordPress Media library. Upload feature is coming soon.
* Add support for Video block settings

1.18.0
------
* [iOS] Added native fullscreen preview when clicking image from Image Block
* New block: Spacer

1.17.0
------
* Include block title in Unsupported block's UI
* Show new-block-indicator when no blocks at all and when at the last block
* Use existing links in the clipboard to prefill url field when inserting new link.
* Media & Text block alignment options
* Add alignment controls for paragraph blocks
* [iOS] Fix issue where the keyboard would not capitalize sentences correctly on some cases.
* [iOS] Support for Pexels image library
* [Android] Added native fullscreen preview when clicking image from Image Block
* [iOS] Add support for Preformatted block.
* [Android] Fix issue when removing image/page break block crashes the app

1.16.1
------
* [iOS] Fix tap on links bug that reappear on iOS 13.2

1.16.0
------
* [Android] Add support for pexels images
* Add left, center, and right image alignment controls
1.15.3
------
* [iOS] Fix a layout bug in RCTAztecView in iOS 13.2

1.15.2
------
* Fix issue when copy/paste photos from other apps, was not inserting an image on the post.
* Fix issue where the block inserter layout wasn't correct after device rotation.

1.15.0
------
* Fix issue when multiple media selection adds only one image or video block on Android
* Fix issue when force Touch app shortcut doesn't work properly selecting "New Photo Post" on iOS
* Add Link Target (Open in new tab) to Image Block.
* [iOS] DarkMode improvements.
* [iOS] Update to iOS 11 and Swift 5
* New block: Media & Text

1.14.0
------
* Fix a bug on iOS 13.0 were tapping on a link opens Safari
* Fix a link editing issue, where trying to add a empty link at the start of another link would remove the existing link.
* Fix missing content on long posts in html mode on Android

1.12.0
------
* Add rich text styling to video captions
* Prevent keyboard dismissal when switching between caption and text block on Android
* Blocks that would be replaced are now hidden when add block bottom sheet displays
* Tapping on empty editor area now always inserts new block at end of post

1.11.0
------
* Toolbar scroll position now resets when its content changes.
* Dark Mode for iOS.

1.10.0
------
* Adding a block from the post title now shows the add block here indicator.
* Deselect post title any time a block is added
* Fix loss of center alignment in image captions on Android

1.9.0
------
* Enable video block on Android platform
* Tapping on an empty editor area will create a new paragraph block
* Fix content loss issue when loading unsupported blocks containing inner blocks.
* Adding a block from the Post Title now inserts the block at the top of the Post.

1.8.0
------
* Fix pasting simple text on Post Title
* Remove editable empty line after list on the List block
* Performance improvements on rich text editing

1.7.0
------
* Fixed keyboard flickering issue after pressing Enter repeatedly on the Post Title.
* New blocks are available: video/quote/more

1.6.0
------
* Fixed issue with link settings where “Open in New Tab” was always OFF on open.
* Added UI to display a warning when a block has invalid content.<|MERGE_RESOLUTION|>--- conflicted
+++ resolved
@@ -1,11 +1,8 @@
 1.25.0
 ------
-<<<<<<< HEAD
 * New block: Cover
-=======
 * Improve icon on the "Take a Video" media option
 * Removed the dimming effect on unselected blocks
->>>>>>> f8ec75d4
 
 1.24.0
 ------
