--- conflicted
+++ resolved
@@ -1,10 +1,7 @@
 ## Master
 
-<<<<<<< HEAD
-=======
 ## 4.0.0 (2020-02-10)
 
->>>>>>> 251bab45
 ### Breaking Changes
 
 - The `recommended` ruleset checks again code formatting (whitespace, indenting, etc.). These rules are now enforced by Prettier itself through a plugin that diffs the code with its formatted output and reports the differences as lint errors. `eslint-plugin-prettier` was chosen over options like `prettier-eslint` because we don't run `eslint --fix` in hooks as we'd rather leave certain linting errors to be resolved or ignored at the author's discretion. We also don't apply any additional formatting with `eslint` over `prettier`, so the overhead would be unnecessary. `eslint-plugin-prettier` was chosen over options like `prettier --check` because it's nice to see format errors as you type as it leads you to write code with a more optimal auto-formatted output and it avoids issues like comment directives being moved out of place by `prettier` and the author not realizing it.
