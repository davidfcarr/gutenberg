<!-- Learn how to maintain this file at https://github.com/WordPress/gutenberg/tree/HEAD/packages#maintaining-changelogs. -->

## Unreleased

### New Feature

-   `BoxControl` & `CustomSelectControl`: Add `onMouseOver` and `onMouseOut` callback props to allow handling of these events by parent components ([#44955](https://github.com/WordPress/gutenberg/pull/44955))

## Enhancements

-   `FontSizePicker`: Improved slider design when `withSlider` is set ([#44598](https://github.com/WordPress/gutenberg/pull/44598)).

### Bug Fix

<<<<<<< HEAD
-   `Button`: Normalize button primary, link, and default variants in relation to the destructive state ([#44427](https://github.com/WordPress/gutenberg/pull/44427)).
=======
-   `UnitControl`: Fix `disabled` style is overridden by core `form.css` style ([#45250](https://github.com/WordPress/gutenberg/pull/45250)).
>>>>>>> a498b868
-   `Button`: Fix RTL alignment for buttons containing an icon and text ([#44787](https://github.com/WordPress/gutenberg/pull/44787)).
-   `TabPanel`: Call `onSelect()` on every tab selection, regardless of whether it was triggered by user interaction ([#44028](https://github.com/WordPress/gutenberg/pull/44028)).
-   `FontSizePicker`: Fallback to font size `slug` if `name` is undefined  ([#45041](https://github.com/WordPress/gutenberg/pull/45041)).

### Internal

-   `Snackbar`: updated to satisfy `react/exhaustive-deps` eslint rule ([#44934](https://github.com/WordPress/gutenberg/pull/44934))
-   `AnglePickerControl`: Set Storybook Label control type to 'text' ([#45122](https://github.com/WordPress/gutenberg/pull/45122)).
-   `SlotFill`: updated to satisfy `react/exhaustive-deps` eslint rule ([#44403](https://github.com/WordPress/gutenberg/pull/44403))
-   `Context`: updated to ignore `react/exhaustive-deps` eslint rule ([#45044](https://github.com/WordPress/gutenberg/pull/45044))
-   `Button`: Refactor Storybook to controls and align docs ([#44105](https://github.com/WordPress/gutenberg/pull/44105)).

## 21.3.0 (2022-10-19)

### Bug Fix

-   `FontSizePicker`: Ensure that fluid font size presets appear correctly in the UI controls ([#44791](https://github.com/WordPress/gutenberg/pull/44791)).
-   `ToggleGroupControl`: Remove unsupported `disabled` prop from types, and correctly mark `label` prop as required ([#45114](https://github.com/WordPress/gutenberg/pull/45114)).
-   `Navigator`: prevent partially hiding focus ring styles, by removing unnecessary overflow rules on `NavigatorScreen` ([#44973](https://github.com/WordPress/gutenberg/pull/44973)).
-   `Navigator`: restore focus only once per location  ([#44972](https://github.com/WordPress/gutenberg/pull/44972)).

### Documentation

-   `VisuallyHidden`: Add some notes on best practices around stacking contexts when using this component ([#44867](https://github.com/WordPress/gutenberg/pull/44867)).

### Internal

-   `Modal`: Convert to TypeScript ([#42949](https://github.com/WordPress/gutenberg/pull/42949)).
-   `Sandbox`: Use `toString` to create observe and resize script string ([#42872](https://github.com/WordPress/gutenberg/pull/42872)).
-   `Navigator`: refactor unit tests to TypeScript and to `user-event` ([#44970](https://github.com/WordPress/gutenberg/pull/44970)).
-   `Navigator`: Refactor Storybook code to TypeScript and controls ([#44979](https://github.com/WordPress/gutenberg/pull/44979)).
-   `withFilters`: Refactor away from `_.without()` ([#44980](https://github.com/WordPress/gutenberg/pull/44980/)).
-   `withFocusReturn`: Refactor tests to `@testing-library/react` ([#45012](https://github.com/WordPress/gutenberg/pull/45012)).
-   `ToolsPanel`: updated to satisfy `react/exhaustive-deps` eslint rule ([#45028](https://github.com/WordPress/gutenberg/pull/45028))
-   `Tooltip`: updated to ignore `react/exhaustive-deps` eslint rule ([#45043](https://github.com/WordPress/gutenberg/pull/45043))

## 21.2.0 (2022-10-05)

### Enhancements

-   `FontSizePicker`: Updated to take up full width of its parent and have a 40px Reset button when `size` is `__unstable-large` ((44559)[https://github.com/WordPress/gutenberg/pull/44559]).
-   `BorderBoxControl`: Omit unit select when width values are mixed ([#44592](https://github.com/WordPress/gutenberg/pull/44592))
-   `BorderControl`: Add ability to disable unit selection ([#44592](https://github.com/WordPress/gutenberg/pull/44592))

### Bug Fix

-   `Popover`: fix limitShift logic by adding iframe offset correctly ([#42950](https://github.com/WordPress/gutenberg/pull/42950)).
-   `Popover`: refine position-to-placement conversion logic, add tests ([#44377](https://github.com/WordPress/gutenberg/pull/44377)).
-   `ToggleGroupControl`: adjust icon color when inactive, from `gray-700` to `gray-900` ([#44575](https://github.com/WordPress/gutenberg/pull/44575)).
-   `TokenInput`: improve logic around the `aria-activedescendant` attribute, which was causing unintended focus behavior for some screen readers ([#44526](https://github.com/WordPress/gutenberg/pull/44526)).
-   `NavigatorScreen`: fix focus issue where back button received focus unexpectedly ([#44239](https://github.com/WordPress/gutenberg/pull/44239))
-   `FontSizePicker`: Fix header order in RTL languages ([#44590](https://github.com/WordPress/gutenberg/pull/44590)).

### Enhancements

-   `SuggestionList`: use `requestAnimationFrame` instead of `setTimeout` when scrolling selected item into view. This change improves the responsiveness of the `ComboboxControl` and `FormTokenField` components when rapidly hovering over the suggestion items in the list ([#44573](https://github.com/WordPress/gutenberg/pull/44573)).

### Internal

-   `Mobile` updated to ignore `react/exhaustive-deps` eslint rule ([#44207](https://github.com/WordPress/gutenberg/pull/44207)).
-   `Popover`: refactor unit tests to TypeScript and modern RTL assertions ([#44373](https://github.com/WordPress/gutenberg/pull/44373)).
-   `SearchControl`: updated to ignore `react/exhaustive-deps` eslint rule in native files([#44381](https://github.com/WordPress/gutenberg/pull/44381))
-   `ResizableBox` updated to pass the `react/exhaustive-deps` eslint rule ([#44370](https://github.com/WordPress/gutenberg/pull/44370)).
-   `Sandbox`: updated to satisfy `react/exhaustive-deps` eslint rule ([#44378](https://github.com/WordPress/gutenberg/pull/44378))
-   `FontSizePicker`: Convert to TypeScript ([#44449](https://github.com/WordPress/gutenberg/pull/44449)).
-   `FontSizePicker`: Replace SCSS with Emotion + components ([#44483](https://github.com/WordPress/gutenberg/pull/44483)).

### Experimental

-   Add experimental `Theme` component ([#44668](https://github.com/WordPress/gutenberg/pull/44668)).

## 21.1.0 (2022-09-21)

### Deprecations

-   `Popover`: added new `anchor` prop, supposed to supersede all previous anchor-related props (`anchorRef`, `anchorRect`, `getAnchorRect`). These older anchor-related props are now marked as deprecated and are scheduled to be removed in WordPress 6.3 ([#43691](https://github.com/WordPress/gutenberg/pull/43691)).

### Bug Fix

-   `Button`: Remove unexpected `has-text` class when empty children are passed ([#44198](https://github.com/WordPress/gutenberg/pull/44198)).
-   The `LinkedButton` to unlink sides in `BoxControl`, `BorderBoxControl` and `BorderRadiusControl` have changed from a rectangular primary button to an icon-only button, with a sentence case tooltip, and default-size icon for better legibility. The `Button` component has been fixed so when `isSmall` and `icon` props are set, and no text is present, the button shape is square rather than rectangular.

### New Features

-   `MenuItem`: Add suffix prop for injecting non-icon and non-shortcut content to menu items ([#44260](https://github.com/WordPress/gutenberg/pull/44260)).
-   `ToolsPanel`: Add subheadings to ellipsis menu and reset text to default control menu items ([#44260](https://github.com/WordPress/gutenberg/pull/44260)).

### Internal

-   `NavigationMenu` updated to ignore `react/exhaustive-deps` eslint rule ([#44090](https://github.com/WordPress/gutenberg/pull/44090)).
-   `RangeControl`: updated to pass `react/exhaustive-deps` eslint rule ([#44271](https://github.com/WordPress/gutenberg/pull/44271)).
-   `UnitControl` updated to pass the `react/exhaustive-deps` eslint rule ([#44161](https://github.com/WordPress/gutenberg/pull/44161)).
-   `Notice`: updated to satisfy `react/exhaustive-deps` eslint rule ([#44157](https://github.com/WordPress/gutenberg/pull/44157))

## 21.0.0 (2022-09-13)

### Deprecations

-   `FontSizePicker`: Deprecate bottom margin style. Add a `__nextHasNoMarginBottom` prop to start opting into the margin-free styles that will become the default in a future version, currently scheduled to be WordPress 6.4 ([#43870](https://github.com/WordPress/gutenberg/pull/43870)).
-   `AnglePickerControl`: Deprecate bottom margin style. Add a `__nextHasNoMarginBottom` prop to start opting into the margin-free styles that will become the default in a future version, currently scheduled to be WordPress 6.4 ([#43867](https://github.com/WordPress/gutenberg/pull/43867)).
-   `Popover`: deprecate `__unstableShift` prop in favour of new `shift` prop. The `__unstableShift` is currently scheduled for removal in WordPress 6.3 ([#43845](https://github.com/WordPress/gutenberg/pull/43845)).
-   `Popover`: removed the `__unstableObserveElement` prop, which is not necessary anymore. The functionality is now supported directly by the component without the need of an external prop ([#43617](https://github.com/WordPress/gutenberg/pull/43617)).

### Bug Fix

-   `Button`, `Icon`: Fix `iconSize` prop doesn't work with some icons ([#43821](https://github.com/WordPress/gutenberg/pull/43821)).
-   `InputControl`, `NumberControl`, `UnitControl`: Fix margin when `labelPosition` is `bottom` ([#43995](https://github.com/WordPress/gutenberg/pull/43995)).
-   `Popover`: enable auto-updating every animation frame ([#43617](https://github.com/WordPress/gutenberg/pull/43617)).
-   `Popover`: improve the component's performance and reactivity to prop changes by reworking its internals ([#43335](https://github.com/WordPress/gutenberg/pull/43335)).
-   `NavigatorScreen`: updated to satisfy `react/exhaustive-deps` eslint rule ([#43876](https://github.com/WordPress/gutenberg/pull/43876))
-   `Popover`: fix positioning when reference and floating elements are both within an iframe ([#43971](https://github.com/WordPress/gutenberg/pull/43971))

### Enhancements

-   `ToggleControl`: Add `__nextHasNoMargin` prop for opting into the new margin-free styles ([#43717](https://github.com/WordPress/gutenberg/pull/43717)).
-   `CheckboxControl`: Add `__nextHasNoMargin` prop for opting into the new margin-free styles ([#43720](https://github.com/WordPress/gutenberg/pull/43720)).
-   `FocalPointControl`: Add `__nextHasNoMargin` prop for opting into the new margin-free styles ([#43996](https://github.com/WordPress/gutenberg/pull/43996)).
-   `TextControl`, `TextareaControl`: Add `__nextHasNoMargin` prop for opting into the new margin-free styles ([#43782](https://github.com/WordPress/gutenberg/pull/43782)).
-   `Flex`: Remove margin-based polyfill implementation of flex `gap` ([#43995](https://github.com/WordPress/gutenberg/pull/43995)).
-   `RangeControl`: Tweak dark gray marking color to be consistent with the grays in `@wordpress/base-styles` ([#43773](https://github.com/WordPress/gutenberg/pull/43773)).
-   `UnitControl`: Tweak unit dropdown color to be consistent with the grays in `@wordpress/base-styles` ([#43773](https://github.com/WordPress/gutenberg/pull/43773)).
-   `SearchControl`: Add `__nextHasNoMargin` prop for opting into the new margin-free styles ([#43871](https://github.com/WordPress/gutenberg/pull/43871)).
-   `UnitControl`: Consistently hide spin buttons ([#43985](https://github.com/WordPress/gutenberg/pull/43985)).
-   `CardHeader`, `CardBody`, `CardFooter`: Tweak `isShady` background colors to be consistent with the grays in `@wordpress/base-styles` ([#43719](https://github.com/WordPress/gutenberg/pull/43719)).
-   `InputControl`, `SelectControl`: Tweak `disabled` colors to be consistent with the grays in `@wordpress/base-styles` ([#43719](https://github.com/WordPress/gutenberg/pull/43719)).
-   `FocalPointPicker`: Tweak media placeholder background color to be consistent with the grays in `@wordpress/base-styles` ([#43994](https://github.com/WordPress/gutenberg/pull/43994)).
-   `RangeControl`: Tweak rail, track, and mark colors to be consistent with the grays in `@wordpress/base-styles` ([#43994](https://github.com/WordPress/gutenberg/pull/43994)).
-   `UnitControl`: Tweak unit dropdown hover color to be consistent with the grays in `@wordpress/base-styles` ([#43994](https://github.com/WordPress/gutenberg/pull/43994)).

### Internal

-   `Icon`: Refactor tests to `@testing-library/react` ([#44051](https://github.com/WordPress/gutenberg/pull/44051)).
-   Fix TypeScript types for `isValueDefined()` and `isValueEmpty()` utility functions ([#43983](https://github.com/WordPress/gutenberg/pull/43983)).
-   `RadioControl`: Clean up styles to use less custom CSS ([#43868](https://github.com/WordPress/gutenberg/pull/43868)).
-   Remove unused `normalizeArrowKey` utility function ([#43640](https://github.com/WordPress/gutenberg/pull/43640/)).
-   `SearchControl`: Convert to TypeScript ([#43871](https://github.com/WordPress/gutenberg/pull/43871)).
-   `FormFileUpload`: Convert to TypeScript ([#43960](https://github.com/WordPress/gutenberg/pull/43960)).
-   `DropZone`: Convert to TypeScript ([#43962](https://github.com/WordPress/gutenberg/pull/43962)).
-   `ToggleGroupControl`: Rename `__experimentalIsIconGroup` prop to `__experimentalIsBorderless` ([#43771](https://github.com/WordPress/gutenberg/pull/43771/)).
-   `NumberControl`: Add TypeScript types ([#43791](https://github.com/WordPress/gutenberg/pull/43791/)).
-   Refactor `FocalPointPicker` to function component ([#39168](https://github.com/WordPress/gutenberg/pull/39168)).
-   `Guide`: use `code` instead of `keyCode` for keyboard events ([#43604](https://github.com/WordPress/gutenberg/pull/43604/)).
-   `ToggleControl`: Convert to TypeScript and streamline CSS ([#43717](https://github.com/WordPress/gutenberg/pull/43717)).
-   `FocalPointPicker`: Convert to TypeScript ([#43872](https://github.com/WordPress/gutenberg/pull/43872)).
-   `Navigation`: use `code` instead of `keyCode` for keyboard events ([#43644](https://github.com/WordPress/gutenberg/pull/43644/)).
-   `ComboboxControl`: Add unit tests ([#42403](https://github.com/WordPress/gutenberg/pull/42403)).
-   `NavigableContainer`: use `code` instead of `keyCode` for keyboard events, rewrite tests using RTL and `user-event` ([#43606](https://github.com/WordPress/gutenberg/pull/43606/)).
-   `ComboboxControl`: updated to satisfy `react/exhuastive-deps` eslint rule ([#41417](https://github.com/WordPress/gutenberg/pull/41417))
-   `FormTokenField`: Refactor away from Lodash ([#43744](https://github.com/WordPress/gutenberg/pull/43744/)).
-   `NavigatorButton`: updated to satisfy `react/exhaustive-deps` eslint rule ([#42051](https://github.com/WordPress/gutenberg/pull/42051))
-   `TabPanel`: Refactor away from `_.partial()` ([#43895](https://github.com/WordPress/gutenberg/pull/43895/)).
-   `Panel`: Refactor tests to `@testing-library/react` ([#43896](https://github.com/WordPress/gutenberg/pull/43896)).
-   `Popover`: refactor to TypeScript ([#43823](https://github.com/WordPress/gutenberg/pull/43823/)).
-   `BorderControl` and `BorderBoxControl`: replace temporary types with `Popover`'s types ([#43823](https://github.com/WordPress/gutenberg/pull/43823/)).
-   `DimensionControl`: Refactor tests to `@testing-library/react` ([#43916](https://github.com/WordPress/gutenberg/pull/43916)).
-   `withFilters`: Refactor tests to `@testing-library/react` ([#44017](https://github.com/WordPress/gutenberg/pull/44017)).
-   `IsolatedEventContainer`: Refactor tests to `@testing-library/react` ([#44073](https://github.com/WordPress/gutenberg/pull/44073)).
-   `KeyboardShortcuts`: Refactor tests to `@testing-library/react` ([#44075](https://github.com/WordPress/gutenberg/pull/44075)).
-   `Slot`/`Fill`: Refactor tests to `@testing-library/react` ([#44084](https://github.com/WordPress/gutenberg/pull/44084)).
-   `ColorPalette`: Refactor tests to `@testing-library/react` ([#44108](https://github.com/WordPress/gutenberg/pull/44108)).

## 20.0.0 (2022-08-24)

### Deprecations

-   `CustomSelectControl`: Deprecate constrained width style. Add a `__nextUnconstrainedWidth` prop to start opting into the unconstrained width that will become the default in a future version, currently scheduled to be WordPress 6.4 ([#43230](https://github.com/WordPress/gutenberg/pull/43230)).
-   `Popover`: deprecate `__unstableForcePosition` prop in favour of new `flip` and `resize` props. The `__unstableForcePosition` is currently scheduled for removal in WordPress 6.3 ([#43546](https://github.com/WordPress/gutenberg/pull/43546)).

### Bug Fix

-   `AlignmentMatrixControl`: keep the physical direction in RTL languages ([#43126](https://github.com/WordPress/gutenberg/pull/43126)).
-   `AlignmentMatrixControl`: Fix the `width` prop so it works as intended ([#43482](https://github.com/WordPress/gutenberg/pull/43482)).
-   `SelectControl`, `CustomSelectControl`: Truncate long option strings ([#43301](https://github.com/WordPress/gutenberg/pull/43301)).
-   `ToggleGroupControl`: Fix minor inconsistency in label height ([#43331](https://github.com/WordPress/gutenberg/pull/43331)).
-   `Popover`: fix and improve opening animation ([#43186](https://github.com/WordPress/gutenberg/pull/43186)).
-   `Popover`: fix incorrect deps in hooks resulting in incorrect positioning after calling `update` ([#43267](https://github.com/WordPress/gutenberg/pull/43267/)).
-   `FontSizePicker`: Fix excessive margin between label and input ([#43304](https://github.com/WordPress/gutenberg/pull/43304)).
-   Ensure all dependencies allow version ranges ([#43355](https://github.com/WordPress/gutenberg/pull/43355)).
-   `Popover`: make sure offset middleware always applies the latest frame offset values ([#43329](https://github.com/WordPress/gutenberg/pull/43329/)).
-   `Dropdown`: anchor popover to the dropdown wrapper (instead of the toggle) ([#43377](https://github.com/WordPress/gutenberg/pull/43377/)).
-   `Guide`: Fix error when rendering with no pages ([#43380](https://github.com/WordPress/gutenberg/pull/43380/)).
-   `Disabled`: preserve input values when toggling the `isDisabled` prop ([#43508](https://github.com/WordPress/gutenberg/pull/43508/))

### Enhancements

-   `GradientPicker`: Show custom picker before swatches ([#43577](https://github.com/WordPress/gutenberg/pull/43577)).
-   `CustomGradientPicker`, `GradientPicker`: Add `__nextHasNoMargin` prop for opting into the new margin-free styles ([#43387](https://github.com/WordPress/gutenberg/pull/43387)).
-   `ToolsPanel`: Tighten grid gaps ([#43424](https://github.com/WordPress/gutenberg/pull/43424)).
-   `ColorPalette`: Make popover style consistent ([#43570](https://github.com/WordPress/gutenberg/pull/43570)).
-   `ToggleGroupControl`: Improve TypeScript documentation ([#43265](https://github.com/WordPress/gutenberg/pull/43265)).
-   `ComboboxControl`: Normalize hyphen-like characters to an ASCII hyphen ([#42942](https://github.com/WordPress/gutenberg/pull/42942)).
-   `FormTokenField`: Refactor away from `_.difference()` ([#43224](https://github.com/WordPress/gutenberg/pull/43224/)).
-   `Autocomplete`: use `KeyboardEvent.code` instead of `KeyboardEvent.keyCode` ([#43432](https://github.com/WordPress/gutenberg/pull/43432/)).
-   `ConfirmDialog`: replace (almost) every usage of `fireEvent` with `@testing-library/user-event` ([#43429](https://github.com/WordPress/gutenberg/pull/43429/)).
-   `Popover`: Introduce new `flip` and `resize` props ([#43546](https://github.com/WordPress/gutenberg/pull/43546/)).

### Internal

-   `Tooltip`: Refactor tests to `@testing-library/react` ([#43061](https://github.com/WordPress/gutenberg/pull/43061)).
-   `ClipboardButton`, `FocusableIframe`, `IsolatedEventContainer`, `withConstrainedTabbing`, `withSpokenMessages`: Improve TypeScript types ([#43579](https://github.com/WordPress/gutenberg/pull/43579)).
-   Clean up unused and duplicate `COLORS` values ([#43445](https://github.com/WordPress/gutenberg/pull/43445)).
-   Update `floating-ui` to the latest version ([#43206](https://github.com/WordPress/gutenberg/pull/43206)).
-   `DateTimePicker`, `TimePicker`, `DatePicker`: Switch from `moment` to `date-fns` ([#43005](https://github.com/WordPress/gutenberg/pull/43005)).
-   `DatePicker`: Switch from `react-dates` to `use-lilius` ([#43005](https://github.com/WordPress/gutenberg/pull/43005)).
-   `DateTimePicker`: address feedback after recent refactor to `date-fns` and `use-lilius` ([#43495](https://github.com/WordPress/gutenberg/pull/43495)).
-   `convertLTRToRTL()`: Refactor away from `_.mapKeys()` ([#43258](https://github.com/WordPress/gutenberg/pull/43258/)).
-   `withSpokenMessages`: Update to use `@testing-library/react` ([#43273](https://github.com/WordPress/gutenberg/pull/43273)).
-   `MenuGroup`: Refactor unit tests to use `@testing-library/react` ([#43275](https://github.com/WordPress/gutenberg/pull/43275)).
-   `FormTokenField`: Refactor away from `_.uniq()` ([#43330](https://github.com/WordPress/gutenberg/pull/43330/)).
-   `contextConnect`: Refactor away from `_.uniq()` ([#43330](https://github.com/WordPress/gutenberg/pull/43330/)).
-   `ColorPalette`: Refactor away from `_.uniq()` ([#43330](https://github.com/WordPress/gutenberg/pull/43330/)).
-   `Guide`: Refactor away from `_.times()` ([#43374](https://github.com/WordPress/gutenberg/pull/43374/)).
-   `Disabled`: Convert to TypeScript ([#42708](https://github.com/WordPress/gutenberg/pull/42708)).
-   `Guide`: Update tests to use `@testing-library/react` ([#43380](https://github.com/WordPress/gutenberg/pull/43380)).
-   `Modal`: use `KeyboardEvent.code` instead of deprecated `KeyboardEvent.keyCode`. improve unit tests ([#43429](https://github.com/WordPress/gutenberg/pull/43429/)).
-   `FocalPointPicker`: use `KeyboardEvent.code`, partially refactor tests to modern RTL and `user-event` ([#43441](https://github.com/WordPress/gutenberg/pull/43441/)).
-   `CustomGradientPicker`: use `KeyboardEvent.code` instead of `KeyboardEvent.keyCode` ([#43437](https://github.com/WordPress/gutenberg/pull/43437/)).
-   `Card`: Convert to TypeScript ([#42941](https://github.com/WordPress/gutenberg/pull/42941)).
-   `NavigableContainer`: Refactor away from `_.omit()` ([#43474](https://github.com/WordPress/gutenberg/pull/43474/)).
-   `Notice`: Refactor away from `_.omit()` ([#43474](https://github.com/WordPress/gutenberg/pull/43474/)).
-   `Snackbar`: Refactor away from `_.omit()` ([#43474](https://github.com/WordPress/gutenberg/pull/43474/)).
-   `UnitControl`: Refactor away from `_.omit()` ([#43474](https://github.com/WordPress/gutenberg/pull/43474/)).
-   `BottomSheet`: Refactor away from `_.omit()` ([#43474](https://github.com/WordPress/gutenberg/pull/43474/)).
-   `DropZone`: Refactor away from `_.includes()` ([#43518](https://github.com/WordPress/gutenberg/pull/43518/)).
-   `NavigableMenu`: Refactor away from `_.includes()` ([#43518](https://github.com/WordPress/gutenberg/pull/43518/)).
-   `Tooltip`: Refactor away from `_.includes()` ([#43518](https://github.com/WordPress/gutenberg/pull/43518/)).
-   `TreeGrid`: Refactor away from `_.includes()` ([#43518](https://github.com/WordPress/gutenberg/pull/43518/)).
-   `FormTokenField`: use `KeyboardEvent.code`, refactor tests to modern RTL and `user-event` ([#43442](https://github.com/WordPress/gutenberg/pull/43442/)).
-   `DropdownMenu`: use `KeyboardEvent.code`, refactor tests to model RTL and `user-event` ([#43439](https://github.com/WordPress/gutenberg/pull/43439/)).
-   `Autocomplete`: Refactor away from `_.escapeRegExp()` ([#43629](https://github.com/WordPress/gutenberg/pull/43629/)).
-   `TextHighlight`: Refactor away from `_.escapeRegExp()` ([#43629](https://github.com/WordPress/gutenberg/pull/43629/)).

### Experimental

-   `FormTokenField`: add `__experimentalAutoSelectFirstMatch` prop to auto select the first matching suggestion on typing ([#42527](https://github.com/WordPress/gutenberg/pull/42527/)).
-   `Popover`: Deprecate `__unstableForcePosition`, now replaced by new `flip` and `resize` props ([#43546](https://github.com/WordPress/gutenberg/pull/43546/)).

## 19.17.0 (2022-08-10)

### Bug Fix

-   `Popover`: make sure that `ownerDocument` is always defined ([#42886](https://github.com/WordPress/gutenberg/pull/42886)).
-   `ExternalLink`: Check if the link is an internal anchor link and prevent anchor links from being opened. ([#42259](https://github.com/WordPress/gutenberg/pull/42259)).
-   `BorderControl`: Ensure box-sizing is reset for the control ([#42754](https://github.com/WordPress/gutenberg/pull/42754)).
-   `InputControl`: Fix acceptance of falsy values in controlled updates ([#42484](https://github.com/WordPress/gutenberg/pull/42484/)).
-   `Tooltip (Experimental)`, `CustomSelectControl`, `TimePicker`: Add missing font-size styles which were necessary in non-WordPress contexts ([#42844](https://github.com/WordPress/gutenberg/pull/42844/)).
-   `TextControl`, `TextareaControl`, `ToggleGroupControl`: Add `box-sizing` reset style ([#42889](https://github.com/WordPress/gutenberg/pull/42889)).
-   `Popover`: fix arrow placement and design ([#42874](https://github.com/WordPress/gutenberg/pull/42874/)).
-   `Popover`: fix minor glitch in arrow [#42903](https://github.com/WordPress/gutenberg/pull/42903)).
-   `ColorPicker`: fix layout overflow [#42992](https://github.com/WordPress/gutenberg/pull/42992)).
-   `ToolsPanel`: Constrain grid columns to 50% max-width ([#42795](https://github.com/WordPress/gutenberg/pull/42795)).
-   `Popover`: anchor correctly to parent node when no explicit anchor is passed ([#42971](https://github.com/WordPress/gutenberg/pull/42971)).
-   `ColorPalette`: forward correctly `popoverProps` in the `CustomColorPickerDropdown` component [#42989](https://github.com/WordPress/gutenberg/pull/42989)).
-   `ColorPalette`, `CustomGradientBar`: restore correct color picker popover position [#42989](https://github.com/WordPress/gutenberg/pull/42989)).
-   `Popover`: fix iframe offset not updating when iframe resizes ([#42971](https://github.com/WordPress/gutenberg/pull/43172)).

### Enhancements

-   `ToggleGroupControlOptionIcon`: Maintain square proportions ([#43060](https://github.com/WordPress/gutenberg/pull/43060/)).
-   `ToggleGroupControlOptionIcon`: Add a required `label` prop so the button is always accessibly labeled. Also removes `showTooltip` from the accepted prop types, as the tooltip will now always be shown. ([#43060](https://github.com/WordPress/gutenberg/pull/43060/)).
-   `SelectControl`, `CustomSelectControl`: Refresh and refactor chevron down icon ([#42962](https://github.com/WordPress/gutenberg/pull/42962)).
-   `FontSizePicker`: Add large size variant ([#42716](https://github.com/WordPress/gutenberg/pull/42716/)).
-   `Popover`: tidy up code, add more comments ([#42944](https://github.com/WordPress/gutenberg/pull/42944)).
-   Add `box-sizing` reset style mixin to utils ([#42754](https://github.com/WordPress/gutenberg/pull/42754)).
-   `ResizableBox`: Make tooltip background match `Tooltip` component's ([#42800](https://github.com/WordPress/gutenberg/pull/42800)).
-   Update control labels to the new uppercase styles ([#42789](https://github.com/WordPress/gutenberg/pull/42789)).
-   `UnitControl`: Update unit dropdown design for the large size variant ([#42000](https://github.com/WordPress/gutenberg/pull/42000)).
-   `BaseControl`: Add `box-sizing` reset style ([#42889](https://github.com/WordPress/gutenberg/pull/42889)).
-   `ToggleGroupControl`, `RangeControl`, `FontSizePicker`: Add `__nextHasNoMarginBottom` prop for opting into the new margin-free styles ([#43062](https://github.com/WordPress/gutenberg/pull/43062)).
-   `BoxControl`: Export `applyValueToSides` util function. ([#42733](https://github.com/WordPress/gutenberg/pull/42733/)).
-   `ColorPalette`: use index while iterating over color entries to avoid React "duplicated key" warning ([#43096](https://github.com/WordPress/gutenberg/pull/43096)).
-   `AnglePickerControl`: Add `__nextHasNoMarginBottom` prop for opting into the new margin-free styles ([#43160](https://github.com/WordPress/gutenberg/pull/43160/)).
-   `ComboboxControl`: Add `__nextHasNoMarginBottom` prop for opting into the new margin-free styles ([#43165](https://github.com/WordPress/gutenberg/pull/43165/)).

### Internal

-   `ToggleGroupControl`: Add `__experimentalIsIconGroup` prop ([#43060](https://github.com/WordPress/gutenberg/pull/43060/)).
-   `Flex`, `FlexItem`, `FlexBlock`: Convert to TypeScript ([#42537](https://github.com/WordPress/gutenberg/pull/42537)).
-   `InputControl`: Fix incorrect `size` prop passing ([#42793](https://github.com/WordPress/gutenberg/pull/42793)).
-   `Placeholder`: Convert to TypeScript ([#42990](https://github.com/WordPress/gutenberg/pull/42990)).
-   `Popover`: rewrite Storybook examples using controls [#42903](https://github.com/WordPress/gutenberg/pull/42903)).
-   `Swatch`: Remove component in favor of `ColorIndicator` [#43068](https://github.com/WordPress/gutenberg/pull/43068)).

## 19.16.0 (2022-07-27)

### Bug Fix

-   Context System: Stop explicitly setting `undefined` to the `children` prop. This fixes a bug where `Icon` could not be correctly rendered via the `as` prop of a context-connected component ([#42686](https://github.com/WordPress/gutenberg/pull/42686)).
-   `Popover`, `Dropdown`: Fix width when `expandOnMobile` is enabled ([#42635](https://github.com/WordPress/gutenberg/pull/42635/)).
-   `CustomSelectControl`: Fix font size and hover/focus style inconsistencies with `SelectControl` ([#42460](https://github.com/WordPress/gutenberg/pull/42460/)).
-   `AnglePickerControl`: Fix gap between elements in RTL mode ([#42534](https://github.com/WordPress/gutenberg/pull/42534)).
-   `ColorPalette`: Fix background image in RTL mode ([#42510](https://github.com/WordPress/gutenberg/pull/42510)).
-   `RangeControl`: clamp initialPosition between min and max values ([#42571](https://github.com/WordPress/gutenberg/pull/42571)).
-   `Tooltip`: avoid unnecessary re-renders of select child elements ([#42483](https://github.com/WordPress/gutenberg/pull/42483)).
-   `Popover`: Fix offset when the reference element is within an iframe. ([#42417](https://github.com/WordPress/gutenberg/pull/42417)).

### Enhancements

-   `BorderControl`: Improve labelling, tooltips and DOM structure ([#42348](https://github.com/WordPress/gutenberg/pull/42348/)).
-   `BaseControl`: Set zero padding on `StyledLabel` to ensure cross-browser styling ([#42348](https://github.com/WordPress/gutenberg/pull/42348/)).
-   `InputControl`: Implement wrapper subcomponents for adding responsive padding to `prefix`/`suffix` ([#42378](https://github.com/WordPress/gutenberg/pull/42378)).
-   `SelectControl`: Add flag for larger default size ([#42456](https://github.com/WordPress/gutenberg/pull/42456/)).
-   `UnitControl`: Update unit select's focus styles to match input's ([#42383](https://github.com/WordPress/gutenberg/pull/42383)).
-   `ColorPalette`: Display checkered preview background when `value` is transparent ([#42232](https://github.com/WordPress/gutenberg/pull/42232)).
-   `CustomSelectControl`: Add size variants ([#42460](https://github.com/WordPress/gutenberg/pull/42460/)).
-   `CustomSelectControl`: Add flag to opt in to unconstrained width ([#42460](https://github.com/WordPress/gutenberg/pull/42460/)).
-   `Dropdown`: Implement wrapper subcomponent for adding different padding to the dropdown content ([#42595](https://github.com/WordPress/gutenberg/pull/42595/)).
-   `BorderControl`: Render dropdown as prefix within its `UnitControl` ([#42212](https://github.com/WordPress/gutenberg/pull/42212/))
-   `UnitControl`: Update prop types to allow ReactNode as prefix ([#42212](https://github.com/WordPress/gutenberg/pull/42212/))
-   `ToolsPanel`: Updated README with panel layout information and more expansive usage example ([#42615](https://github.com/WordPress/gutenberg/pull/42615)).
-   `ComboboxControl`, `FormTokenField`: Add custom render callback for options in suggestions list ([#42597](https://github.com/WordPress/gutenberg/pull/42597/)).

### Internal

-   `ColorPicker`: Clean up implementation of 40px size ([#42002](https://github.com/WordPress/gutenberg/pull/42002/)).
-   `Divider`: Complete TypeScript migration ([#41991](https://github.com/WordPress/gutenberg/pull/41991)).
-   `Divider`, `Flex`, `Spacer`: Improve documentation for the `SpaceInput` prop ([#42376](https://github.com/WordPress/gutenberg/pull/42376)).
-   `Elevation`: Convert to TypeScript ([#42302](https://github.com/WordPress/gutenberg/pull/42302)).
-   `ScrollLock`: Convert to TypeScript ([#42303](https://github.com/WordPress/gutenberg/pull/42303)).
-   `Shortcut`: Convert to TypeScript ([#42272](https://github.com/WordPress/gutenberg/pull/42272)).
-   `TreeSelect`: Refactor away from `_.compact()` ([#42438](https://github.com/WordPress/gutenberg/pull/42438)).
-   `MediaEdit`: Refactor away from `_.compact()` for mobile ([#42438](https://github.com/WordPress/gutenberg/pull/42438)).
-   `BoxControl`: Refactor away from `_.isEmpty()` ([#42468](https://github.com/WordPress/gutenberg/pull/42468)).
-   `RadioControl`: Refactor away from `_.isEmpty()` ([#42468](https://github.com/WordPress/gutenberg/pull/42468)).
-   `SelectControl`: Refactor away from `_.isEmpty()` ([#42468](https://github.com/WordPress/gutenberg/pull/42468)).
-   `StyleProvider`: Convert to TypeScript ([#42541](https://github.com/WordPress/gutenberg/pull/42541)).
-   `ComboboxControl`: Replace `keyboardEvent.keyCode` with `keyboardEvent.code`([#42569](https://github.com/WordPress/gutenberg/pull/42569)).
-   `ComboboxControl`: Add support for uncontrolled mode ([#42752](https://github.com/WordPress/gutenberg/pull/42752)).

## 19.15.0 (2022-07-13)

### Bug Fix

-   `BoxControl`: Change ARIA role from `region` to `group` to avoid unwanted ARIA landmark regions ([#42094](https://github.com/WordPress/gutenberg/pull/42094)).
-   `FocalPointPicker`, `FormTokenField`, `ResizableBox`: Fixed SSR breakage ([#42248](https://github.com/WordPress/gutenberg/pull/42248)).
-   `ComboboxControl`: use custom prefix when generating the instanceId ([#42134](https://github.com/WordPress/gutenberg/pull/42134).
-   `Popover`: pass missing anchor ref to the `getAnchorRect` callback prop. ([#42076](https://github.com/WordPress/gutenberg/pull/42076)).
-   `Popover`: call `getAnchorRect` callback prop even if `anchorRefFallback` has no value. ([#42329](https://github.com/WordPress/gutenberg/pull/42329)).
-   Fix `ToolTip` position to ensure it is always positioned relative to the first child of the ToolTip. ([#41268](https://github.com/WordPress/gutenberg/pull/41268))

### Enhancements

-   `ToggleGroupControl`: Add large size variant ([#42008](https://github.com/WordPress/gutenberg/pull/42008/)).
-   `InputControl`: Ensure that the padding between a `prefix`/`suffix` and the text input stays at a reasonable 8px, even in larger size variants ([#42166](https://github.com/WordPress/gutenberg/pull/42166)).

### Internal

-   `Grid`: Convert to TypeScript ([#41923](https://github.com/WordPress/gutenberg/pull/41923)).
-   `TextHighlight`: Convert to TypeScript ([#41698](https://github.com/WordPress/gutenberg/pull/41698)).
-   `Tip`: Convert to TypeScript ([#42262](https://github.com/WordPress/gutenberg/pull/42262)).
-   `Scrollable`: Convert to TypeScript ([#42016](https://github.com/WordPress/gutenberg/pull/42016)).
-   `Spacer`: Complete TypeScript migration ([#42013](https://github.com/WordPress/gutenberg/pull/42013)).
-   `VisuallyHidden`: Convert to TypeScript ([#42220](https://github.com/WordPress/gutenberg/pull/42220)).
-   `TreeSelect`: Refactor away from `_.repeat()` ([#42070](https://github.com/WordPress/gutenberg/pull/42070/)).
-   `FocalPointPicker` updated to satisfy `react/exhaustive-deps` eslint rule ([#41520](https://github.com/WordPress/gutenberg/pull/41520)).
-   `ColorPicker` updated to satisfy `react/exhaustive-deps` eslint rule ([#41294](https://github.com/WordPress/gutenberg/pull/41294)).
-   `Slot`/`Fill`: Refactor away from Lodash ([#42153](https://github.com/WordPress/gutenberg/pull/42153/)).
-   `ComboboxControl`: Refactor away from `_.deburr()` ([#42169](https://github.com/WordPress/gutenberg/pull/42169/)).
-   `FormTokenField`: Refactor away from `_.identity()` ([#42215](https://github.com/WordPress/gutenberg/pull/42215/)).
-   `SelectControl`: Use roles and `@testing-library/user-event` in unit tests ([#42308](https://github.com/WordPress/gutenberg/pull/42308)).
-   `DropdownMenu`: Refactor away from Lodash ([#42218](https://github.com/WordPress/gutenberg/pull/42218/)).
-   `ToolbarGroup`: Refactor away from `_.flatMap()` ([#42223](https://github.com/WordPress/gutenberg/pull/42223/)).
-   `TreeSelect`: Refactor away from `_.flatMap()` ([#42223](https://github.com/WordPress/gutenberg/pull/42223/)).
-   `Autocomplete`: Refactor away from `_.deburr()` ([#42266](https://github.com/WordPress/gutenberg/pull/42266/)).
-   `MenuItem`: Refactor away from `_.isString()` ([#42268](https://github.com/WordPress/gutenberg/pull/42268/)).
-   `Shortcut`: Refactor away from `_.isString()` ([#42268](https://github.com/WordPress/gutenberg/pull/42268/)).
-   `Shortcut`: Refactor away from `_.isObject()` ([#42336](https://github.com/WordPress/gutenberg/pull/42336/)).
-   `RangeControl`: Convert to TypeScript ([#40535](https://github.com/WordPress/gutenberg/pull/40535)).
-   `ExternalLink`: Refactor away from Lodash ([#42341](https://github.com/WordPress/gutenberg/pull/42341/)).
-   `Navigation`: updated to satisfy `react/exhaustive-deps` eslint rule ([#41612](https://github.com/WordPress/gutenberg/pull/41612))

## 19.14.0 (2022-06-29)

### Bug Fix

-   `ColorPicker`: Remove horizontal scrollbar when using HSL or RGB color input types. ([#41646](https://github.com/WordPress/gutenberg/pull/41646))
-   `ColorPicker`: Widen hex input field for mobile. ([#42004](https://github.com/WordPress/gutenberg/pull/42004))

### Enhancements

-   Wrapped `ColorIndicator` in a `forwardRef` call ([#41587](https://github.com/WordPress/gutenberg/pull/41587)).
-   `ComboboxControl` & `FormTokenField`: Add `__next36pxDefaultSize` flag for larger default size ([#40746](https://github.com/WordPress/gutenberg/pull/40746)).
-   `BorderControl`: Improve TypeScript support. ([#41843](https://github.com/WordPress/gutenberg/pull/41843)).
-   `DatePicker`: highlight today's date. ([#41647](https://github.com/WordPress/gutenberg/pull/41647/)).
-   Allow automatic repositioning of `BorderBoxControl` and `ColorPalette` popovers within smaller viewports ([#41930](https://github.com/WordPress/gutenberg/pull/41930)).

### Internal

-   `Spinner`: Convert to TypeScript and update storybook ([#41540](https://github.com/WordPress/gutenberg/pull/41540/)).
-   `InputControl`: Add tests and update to use `@testing-library/user-event` ([#41421](https://github.com/WordPress/gutenberg/pull/41421)).
-   `FormToggle`: Convert to TypeScript ([#41729](https://github.com/WordPress/gutenberg/pull/41729)).
-   `ColorIndicator`: Convert to TypeScript ([#41587](https://github.com/WordPress/gutenberg/pull/41587)).
-   `Truncate`: Convert to TypeScript ([#41697](https://github.com/WordPress/gutenberg/pull/41697)).
-   `FocalPointPicker`: Refactor away from `_.clamp()` ([#41735](https://github.com/WordPress/gutenberg/pull/41735/)).
-   `RangeControl`: Refactor away from `_.clamp()` ([#41735](https://github.com/WordPress/gutenberg/pull/41735/)).
-   Refactor components `utils` away from `_.clamp()` ([#41735](https://github.com/WordPress/gutenberg/pull/41735/)).
-   `BoxControl`: Refactor utils away from `_.isNumber()` ([#41776](https://github.com/WordPress/gutenberg/pull/41776/)).
-   `Elevation`: Refactor away from `_.isNil()` ([#41785](https://github.com/WordPress/gutenberg/pull/41785/)).
-   `HStack`: Refactor away from `_.isNil()` ([#41785](https://github.com/WordPress/gutenberg/pull/41785/)).
-   `Truncate`: Refactor away from `_.isNil()` ([#41785](https://github.com/WordPress/gutenberg/pull/41785/)).
-   `VStack`: Convert to TypeScript ([#41850](https://github.com/WordPress/gutenberg/pull/41587)).
-   `AlignmentMatrixControl`: Refactor away from `_.flattenDeep()` in utils ([#41814](https://github.com/WordPress/gutenberg/pull/41814/)).
-   `AutoComplete`: Revert recent `exhaustive-deps` refactor ([#41820](https://github.com/WordPress/gutenberg/pull/41820)).
-   `Spacer`: Convert knobs to controls in Storybook ([#41851](https://github.com/WordPress/gutenberg/pull/41851)).
-   `Heading`: Complete TypeScript migration ([#41921](https://github.com/WordPress/gutenberg/pull/41921)).
-   `Navigation`: Refactor away from Lodash functions ([#41865](https://github.com/WordPress/gutenberg/pull/41865/)).
-   `CustomGradientPicker`: Refactor away from Lodash ([#41901](https://github.com/WordPress/gutenberg/pull/41901/)).
-   `SegmentedControl`: Refactor away from `_.values()` ([#41905](https://github.com/WordPress/gutenberg/pull/41905/)).
-   `DimensionControl`: Refactor docs away from `_.partialRight()` ([#41909](https://github.com/WordPress/gutenberg/pull/41909/)).
-   `NavigationItem` updated to ignore `react/exhaustive-deps` eslint rule ([#41639](https://github.com/WordPress/gutenberg/pull/41639)).

## 19.13.0 (2022-06-15)

### Bug Fix

-   `Tooltip`: Opt in to `__unstableShift` to ensure that the Tooltip is always within the viewport. ([#41524](https://github.com/WordPress/gutenberg/pull/41524))
-   `FormTokenField`: Do not suggest the selected one even if `{ value: string }` is passed ([#41216](https://github.com/WordPress/gutenberg/pull/41216)).
-   `CustomGradientBar`: Fix insertion and control point positioning to more closely follow cursor. ([#41492](https://github.com/WordPress/gutenberg/pull/41492))
-   `FormTokenField`: Added Padding to resolve close button overlap issue ([#41556](https://github.com/WordPress/gutenberg/pull/41556)).
-   `ComboboxControl`: fix the autofocus behavior after resetting the value. ([#41737](https://github.com/WordPress/gutenberg/pull/41737)).

### Enhancements

-   `AnglePickerControl`: Use NumberControl as input field ([#41472](https://github.com/WordPress/gutenberg/pull/41472)).

### Internal

-   `FormTokenField`: Convert to TypeScript and refactor to functional component ([#41216](https://github.com/WordPress/gutenberg/pull/41216)).
-   `Draggable`: updated to satisfy `react/exhaustive-deps` eslint rule ([#41499](https://github.com/WordPress/gutenberg/pull/41499))
-   `RadioControl`: Convert to TypeScript ([#41568](https://github.com/WordPress/gutenberg/pull/41568)).
-   `Flex` updated to satisfy `react/exhaustive-deps` eslint rule ([#41507](https://github.com/WordPress/gutenberg/pull/41507)).
-   `CustomGradientBar` updated to satisfy `react/exhaustive-deps` eslint rule ([#41463](https://github.com/WordPress/gutenberg/pull/41463))
-   `TreeSelect`: Convert to TypeScript ([#41536](https://github.com/WordPress/gutenberg/pull/41536)).
-   `FontSizePicker`: updated to satisfy `react/exhaustive-deps` eslint rule ([#41600](https://github.com/WordPress/gutenberg/pull/41600)).
-   `ZStack`: Convert component story to TypeScript and add inline docs ([#41694](https://github.com/WordPress/gutenberg/pull/41694)).
-   `Dropdown`: Make sure cleanup (closing the dropdown) only runs when the menu has actually been opened.
-   Enhance the TypeScript migration guidelines ([#41669](https://github.com/WordPress/gutenberg/pull/41669)).
-   `ExternalLink`: Convert to TypeScript ([#41681](https://github.com/WordPress/gutenberg/pull/41681)).
-   `InputControl` updated to satisfy `react/exhaustive-deps` eslint rule ([#41601](https://github.com/WordPress/gutenberg/pull/41601))
-   `Modal`: updated to satisfy `react/exhaustive-deps` eslint rule ([#41610](https://github.com/WordPress/gutenberg/pull/41610))

### Experimental

-   `Navigation`: improve unit tests by using `@testing-library/user-event` and modern `@testing-library` assertions; add unit test for controlled component ([#41668](https://github.com/WordPress/gutenberg/pull/41668)).

## 19.12.0 (2022-06-01)

### Bug Fix

-   `Popover`, `Dropdown`, `CustomGradientPicker`: Fix dropdown positioning by always targeting the rendered toggle, and switch off width in the Popover size middleware to stop reducing the width of the popover. ([#41361](https://github.com/WordPress/gutenberg/pull/41361))
-   Fix `InputControl` blocking undo/redo while focused. ([#40518](https://github.com/WordPress/gutenberg/pull/40518))
-   `ColorPalette`: Correctly update color name label when CSS variables are involved ([#41461](https://github.com/WordPress/gutenberg/pull/41461)).

### Enhancements

-   `SelectControl`: Add `__nextHasNoMarginBottom` prop for opting into the new margin-free styles ([#41269](https://github.com/WordPress/gutenberg/pull/41269)).
-   `ColorPicker`: Strip leading hash character from hex values pasted into input. ([#41223](https://github.com/WordPress/gutenberg/pull/41223))
-   `ColorPicker`: Display detailed color inputs by default. ([#41222](https://github.com/WordPress/gutenberg/pull/41222))
-   Updated design for the `DateTimePicker`, `DatePicker` and `TimePicker` components ([#41097](https://github.com/WordPress/gutenberg/pull/41097)).
-   `DateTimePicker`: Add `__nextRemoveHelpButton` and `__nextRemoveResetButton` for opting into new behaviour where there is no Help and Reset button ([#41097](https://github.com/WordPress/gutenberg/pull/41097)).

### Internal

-   `AlignmentMatrixControl` updated to satisfy `react/exhaustive-deps` eslint rule ([#41167](https://github.com/WordPress/gutenberg/pull/41167))
-   `BorderControl` updated to satisfy `react/exhaustive-deps` eslint rule ([#41259](https://github.com/WordPress/gutenberg/pull/41259))
-   `CheckboxControl`: Add unit tests ([#41165](https://github.com/WordPress/gutenberg/pull/41165)).
-   `BorderBoxControl`: fix some layout misalignments, especially for RTL users ([#41254](https://github.com/WordPress/gutenberg/pull/41254)).
-   `TimePicker`: Update unit tests to use `@testing-library/user-event` ([#41270](https://github.com/WordPress/gutenberg/pull/41270)).
-   `DateTimePicker`: Update `moment` to 2.26.0 and update `react-date` typings ([#41266](https://github.com/WordPress/gutenberg/pull/41266)).
-   `TextareaControl`: Convert to TypeScript ([#41215](https://github.com/WordPress/gutenberg/pull/41215)).
-   `BoxControl`: Update unit tests to use `@testing-library/user-event` ([#41422](https://github.com/WordPress/gutenberg/pull/41422)).
-   `Surface`: Convert to TypeScript ([#41212](https://github.com/WordPress/gutenberg/pull/41212)).
-   `Autocomplete` updated to satisfy `react/exhaustive-deps` eslint rule ([#41382](https://github.com/WordPress/gutenberg/pull/41382))
-   `Dropdown` updated to satisfy `react/exhaustive-deps` eslint rule ([#41505](https://github.com/WordPress/gutenberg/pull/41505))
-   `DateDayPicker` updated to satisfy `react/exhaustive-deps` eslint rule ([#41470](https://github.com/WordPress/gutenberg/pull/41470)).

### Experimental

-   `Spacer`: Add RTL support. ([#41172](https://github.com/WordPress/gutenberg/pull/41172))

## 19.11.0 (2022-05-18)

### Enhancements

-   `BorderControl` now only displays the reset button in its popover when selections have already been made. ([#40917](https://github.com/WordPress/gutenberg/pull/40917))
-   `BorderControl` & `BorderBoxControl`: Add `__next36pxDefaultSize` flag for larger default size ([#40920](https://github.com/WordPress/gutenberg/pull/40920)).
-   `BorderControl` improved focus and border radius styling for component. ([#40951](https://github.com/WordPress/gutenberg/pull/40951))
-   Improve focused `CircularOptionPicker` styling ([#40990](https://github.com/WordPress/gutenberg/pull/40990))
-   `BorderControl`: Make border color consistent with other controls ([#40921](https://github.com/WordPress/gutenberg/pull/40921))
-   `SelectControl`: Remove `lineHeight` setting to fix issue with font descenders being cut off ([#40985](https://github.com/WordPress/gutenberg/pull/40985))

### Internal

-   `DateTimePicker`: Convert to TypeScript ([#40775](https://github.com/WordPress/gutenberg/pull/40775)).
-   `DateTimePicker`: Convert unit tests to TypeScript ([#40957](https://github.com/WordPress/gutenberg/pull/40957)).
-   `CheckboxControl`: Convert to TypeScript ([#40915](https://github.com/WordPress/gutenberg/pull/40915)).
-   `ButtonGroup`: Convert to TypeScript ([#41007](https://github.com/WordPress/gutenberg/pull/41007)).
-   `Popover`: refactor component to use the `floating-ui` library internally ([#40740](https://github.com/WordPress/gutenberg/pull/40740)).

## 19.10.0 (2022-05-04)

### Internal

-   `UnitControl`: migrate unit tests to TypeScript ([#40697](https://github.com/WordPress/gutenberg/pull/40697)).
-   `DatePicker`: Add improved unit tests ([#40754](https://github.com/WordPress/gutenberg/pull/40754)).
-   Setup `user-event` in unit tests inline, once per test ([#40839](https://github.com/WordPress/gutenberg/pull/40839)).
-   `DatePicker`: Update `react-dates` to 21.8.0 ([#40801](https://github.com/WordPress/gutenberg/pull/40801)).

### Enhancements

-   `InputControl`: Add `__next36pxDefaultSize` flag for larger default size ([#40622](https://github.com/WordPress/gutenberg/pull/40622)).
-   `UnitControl`: Add `__next36pxDefaultSize` flag for larger default size ([#40627](https://github.com/WordPress/gutenberg/pull/40627)).
-   `Modal` design adjustments: Blur elements outside of the modal, increase modal title size, use larger close icon, remove header border when modal contents are scrolled. ([#40781](https://github.com/WordPress/gutenberg/pull/40781)).
-   `SelectControl`: Improved TypeScript support ([#40737](https://github.com/WordPress/gutenberg/pull/40737)).
-   `ToggleControlGroup`: Switch to internal `Icon` component for dashicon support ([40717](https://github.com/WordPress/gutenberg/pull/40717)).
-   Improve `ToolsPanel` accessibility. ([#40716](https://github.com/WordPress/gutenberg/pull/40716))

### Bug Fix

-   The `Button` component now displays the label as the tooltip for icon only buttons. ([#40716](https://github.com/WordPress/gutenberg/pull/40716))
-   Use fake timers and fix usage of async methods from `@testing-library/user-event`. ([#40790](https://github.com/WordPress/gutenberg/pull/40790))
-   UnitControl: avoid calling onChange callback twice when unit changes. ([#40796](https://github.com/WordPress/gutenberg/pull/40796))
-   `UnitControl`: show unit label when units prop has only one unit. ([#40784](https://github.com/WordPress/gutenberg/pull/40784))
-   `AnglePickerControl`: Fix closing of gradient popover when the angle control is clicked. ([#40735](https://github.com/WordPress/gutenberg/pull/40735))

### Internal

-   `TextControl`: Convert to TypeScript ([#40633](https://github.com/WordPress/gutenberg/pull/40633)).

## 19.9.0 (2022-04-21)

### Bug Fix

-   Consolidate the main black colors to gray-900. Affects `AlignmentMatrixControl`, `InputControl`, `Heading`, `SelectControl`, `Spinner (Experimental)`, and `Text` ([#40391](https://github.com/WordPress/gutenberg/pull/40391)).

### Internal

-   Remove individual color object exports from the `utils/colors-values.js` file. Colors should now be used from the main `COLORS` export([#40387](https://github.com/WordPress/gutenberg/pull/40387)).

### Bug Fix

-   `InputControl`: allow user to input a value interactively in Storybook, by removing default value argument ([#40410](https://github.com/WordPress/gutenberg/pull/40410)).

## 19.8.0 (2022-04-08)

### Enhancements

-   Update `BorderControl` and `BorderBoxControl` to allow the passing of custom class names to popovers ([#39753](https://github.com/WordPress/gutenberg/pull/39753)).
-   `ToggleGroupControl`: Reintroduce backdrop animation ([#40021](https://github.com/WordPress/gutenberg/pull/40021)).
-   `Card`: Adjust border radius effective size ([#40032](https://github.com/WordPress/gutenberg/pull/40032)).
-   `InputControl`: Improved TypeScript type annotations ([#40119](https://github.com/WordPress/gutenberg/pull/40119)).

### Internal

-   `BaseControl`: Convert to TypeScript ([#39468](https://github.com/WordPress/gutenberg/pull/39468)).

### New Features

-   Add `BorderControl` component ([#37769](https://github.com/WordPress/gutenberg/pull/37769)).
-   Add `BorderBoxControl` component ([#38876](https://github.com/WordPress/gutenberg/pull/38876)).
-   Add `ToggleGroupControlOptionIcon` component ([#39760](https://github.com/WordPress/gutenberg/pull/39760)).

### Bug Fix

-   Use `Object.assign` instead of `{ ...spread }` syntax to avoid errors in the code generated by TypeScript ([#39932](https://github.com/WordPress/gutenberg/pull/39932)).
-   `ItemGroup`: Ensure that the Item's text color is not overriden by the user agent's button color ([#40055](https://github.com/WordPress/gutenberg/pull/40055)).
-   `Surface`: Use updated UI text color `#1e1e1e` instead of `#000` ([#40055](https://github.com/WordPress/gutenberg/pull/40055)).
-   `CustomSelectControl`: Make chevron consistent with `SelectControl` ([#40049](https://github.com/WordPress/gutenberg/pull/40049)).

## 19.7.0 (2022-03-23)

### Enhancements

-   `CustomSelectControl`: Add `__next36pxDefaultSize` flag for larger default size ([#39401](https://github.com/WordPress/gutenberg/pull/39401)).
-   `BaseControl`: Add `__nextHasNoMarginBottom` prop for opting into the new margin-free styles ([#39325](https://github.com/WordPress/gutenberg/pull/39325)).
-   `Divider`: Make the divider visible by default (`display: inline`) in flow layout containers when the divider orientation is vertical ([#39316](https://github.com/WordPress/gutenberg/pull/39316)).
-   Stop using deprecated `event.keyCode` in favor of `event.key` for keyboard events in `UnitControl` and `InputControl`. ([#39360](https://github.com/WordPress/gutenberg/pull/39360))
-   `ColorPalette`: refine custom color button's label. ([#39386](https://github.com/WordPress/gutenberg/pull/39386))
-   Add `onClick` prop on `FormFileUpload`. ([#39268](https://github.com/WordPress/gutenberg/pull/39268))
-   `FocalPointPicker`: stop using `UnitControl`'s deprecated `unit` prop ([#39504](https://github.com/WordPress/gutenberg/pull/39504)).
-   `CheckboxControl`: Add support for the `indeterminate` state ([#39462](https://github.com/WordPress/gutenberg/pull/39462)).
-   `UnitControl`: add support for the `onBlur` prop ([#39589](https://github.com/WordPress/gutenberg/pull/39589)).

### Internal

-   Delete the `composeStateReducers` utility function ([#39262](https://github.com/WordPress/gutenberg/pull/39262)).
-   `BoxControl`: stop using `UnitControl`'s deprecated `unit` prop ([#39511](https://github.com/WordPress/gutenberg/pull/39511)).

### Bug Fix

-   `NumberControl`: commit (and constrain) value on `blur` event ([#39186](https://github.com/WordPress/gutenberg/pull/39186)).
-   Fix `UnitControl`'s reset of unit when the quantity value is cleared. ([#39531](https://github.com/WordPress/gutenberg/pull/39531/)).
-   `ResizableBox`: Ensure tooltip text remains on a single line. ([#39623](https://github.com/WordPress/gutenberg/pull/39623)).

### Deprecation

-   `unit` prop in `UnitControl` marked as deprecated ([#39503](https://github.com/WordPress/gutenberg/pull/39503)).

## 19.6.0 (2022-03-11)

### Enhancements

-   `ConfirmDialog`: Add support for custom label text on the confirmation and cancelation buttons ([#38994](https://github.com/WordPress/gutenberg/pull/38994))
-   `InputControl`: Allow `onBlur` for empty values to commit the change when `isPressEnterToChange` is true, and move reset behavior to the ESCAPE key. ([#39109](https://github.com/WordPress/gutenberg/pull/39109)).
-   `TreeGrid`: Add tests for Home/End keyboard navigation. Add `onFocusRow` callback for Home/End keyboard navigation, this was missed in the implementation PR. Modify test for expanding/collapsing a row as row 1 implements this now. Update README with latest changes. ([#39302](https://github.com/WordPress/gutenberg/pull/39302))
-   `ToggleGroupControlOption`: Calculate width from button content and remove `LabelPlaceholderView` ([#39345](https://github.com/WordPress/gutenberg/pull/39345))

### Bug Fix

-   Normalize `font-family` on `Button`, `ColorPalette`, `ComoboboxControl`, `DateTimePicker`, `FormTokenField`, `InputControl`, `SelectControl`, and `ToggleGroupControl` ([#38969](https://github.com/WordPress/gutenberg/pull/38969)).
-   Fix input value selection of `InputControl`-based controls in Firefox and Safari with axial constraint of drag gesture ([#38968](https://github.com/WordPress/gutenberg/pull/38968)).
-   Fix `UnitControl`'s behavior around updating the unit when a new `value` is passed (i.e. in controlled mode). ([#39148](https://github.com/WordPress/gutenberg/pull/39148)).

## 19.5.0 (2022-02-23)

### Bug Fix

-   Fix spin buttons of number inputs in Safari ([#38840](https://github.com/WordPress/gutenberg/pull/38840))
-   Show tooltip on toggle custom size button in FontSizePicker ([#38985](https://github.com/WordPress/gutenberg/pull/38985))

### Enhancements

-   `TreeGrid`: Add tests for `onCollapseRow`, `onExpandRow`, and `onFocusRow` callback functions. ([#38942](https://github.com/WordPress/gutenberg/pull/38942)).
-   `TreeGrid`: Update callback tests to use `TreeGridRow` and `TreeGridCell` sub-components. ([#39002](https://github.com/WordPress/gutenberg/pull/39002)).

## 19.4.0 (2022-02-10)

### Bug Fix

-   Components: Fix `Slot`/`Fill` Emotion `StyleProvider` ([#38237](https://github.com/WordPress/gutenberg/pull/38237))
-   Reduce height and min-width of the reset button on `ComboBoxControl` for consistency. ([#38020](https://github.com/WordPress/gutenberg/pull/38020))
-   Removed unused `rememo` dependency ([#38388](https://github.com/WordPress/gutenberg/pull/38388)).
-   Added `__unstableInputWidth` to `UnitControl` type definition ([#38429](https://github.com/WordPress/gutenberg/pull/38429)).
-   Fixed typing errors for `ColorPicker` ([#38430](https://github.com/WordPress/gutenberg/pull/38430)).
-   Updated destructuring of `Dropdown` props to be TypeScript friendly ([#38431](https://github.com/WordPress/gutenberg/pull/38431)).
-   Added `ts-nocheck` to `ColorIndicator` so it can be used in typed components ([#38433](https://github.com/WordPress/gutenberg/pull/38433)).
-   Added `cx` as a dependency of `useMemo` across the whole package, in order to recalculate the classnames correctly when a component is rendered across more than one `StyleProvider` ([#38541](https://github.com/WordPress/gutenberg/pull/38541)).

### Enhancements

-   Update the visual design of the `Spinner` component. ([#37551](https://github.com/WordPress/gutenberg/pull/37551))
-   `TreeGrid` accessibility enhancements around the expand/collapse functionality. ([#38358](https://github.com/WordPress/gutenberg/pull/38358))
-   `TreeGrid` accessibility: improve browser support for Left Arrow focus to parent row in child row. ([#38639](https://github.com/WordPress/gutenberg/pull/38639))
-   `TreeGrid` accessibility: Add Home/End keys for better keyboard navigation. ([#38679](https://github.com/WordPress/gutenberg/pull/38679))
-   Add `resolvePoint` prop to `FocalPointPicker` to allow updating the value of the picker after a user interaction ([#38247](https://github.com/WordPress/gutenberg/pull/38247))
-   `TreeGrid`: Allow SHIFT key to be held, and add `onFocusRow` callback to the `TreeGrid` component, fired when focus is shifted from one row to another via Up and Down arrow keys. ([#38314](https://github.com/WordPress/gutenberg/pull/38314))

### Experimental

-   `Navigator`: rename `push`/`pop` to `goTo`/`goBack` ([#38582](https://github.com/WordPress/gutenberg/pull/38582))
-   `Navigator`: add `NavigatorButton` and `NavigatorBackButton` components ([#38634](https://github.com/WordPress/gutenberg/pull/38634))
-   `UnitControl`: tidy up utilities and types. In particular, change the type of parsed quantities to `number` (previously it could have been a `string` too). ([#38987](https://github.com/WordPress/gutenberg/pull/38987]))

## 19.3.0 (2022-01-27)

### Enhancements

-   Refine `ExternalLink` to be same size as the text, to appear more as a glyph than an icon. ([#37859](https://github.com/WordPress/gutenberg/pull/37859))
-   Updated `ToolsPanel` header icon to only show "plus" icon when all items are optional and all are currently hidden ([#38262](https://github.com/WordPress/gutenberg/pull/38262))
-   `TreeGrid`: Fix keyboard navigation for expand/collapse table rows in Firefox ([#37983](https://github.com/WordPress/gutenberg/pull/37983))

### Bug Fix

-   Update the `HexInput` component to accept a pasted value that contains a starting #
-   Update `ToggleGroupControl` background active state to use a simple background color instead of animated backdrop ([38008](https://github.com/WordPress/gutenberg/pull/38008))
-   Update label spacing for the `BoxControl`, `CustomGradientPicker`, `FormTokenField`, `InputControl`, and `ToolsPanel` components to use a bottom margin of `8px` for consistency. ([#37844](https://github.com/WordPress/gutenberg/pull/37844))
-   Add missing styles to the `BaseControl.VisualLabel` component. ([#37747](https://github.com/WordPress/gutenberg/pull/37747))
-   Prevent keyDown events from propagating up in `CustomSelectControl` ([#30557](https://github.com/WordPress/gutenberg/pull/30557))
-   Mark `children` prop as optional in `SelectControl` ([#37872](https://github.com/WordPress/gutenberg/pull/37872))
-   Add memoization of callbacks and context to prevent unnecessary rerenders of the `ToolsPanel` ([#38037](https://github.com/WordPress/gutenberg/pull/38037))
-   Fix space between icons and rail `RangeControl` ([#36935](https://github.com/WordPress/gutenberg/pull/36935))
-   Increase z-index of `ConfirmDialog` to render on top of parent `Popover` components ([#37959](https://github.com/WordPress/gutenberg/pull/37959))

### Experimental

-   Add basic history location support to `Navigator` ([#37416](https://github.com/WordPress/gutenberg/pull/37416)).
-   Add focus restoration to `Navigator` ([#38149](https://github.com/WordPress/gutenberg/pull/38149)).

## 19.2.0 (2022-01-04)

### Experimental

-   Reinstated the ability to pass additional props to the `ToolsPanel` ([#36428](https://github.com/WordPress/gutenberg/pull/36428)).
-   Added an `__unstable-large` size variant to `InputControl`, `SelectControl`, and `UnitControl` for selective migration to the larger 40px heights. ([#35646](https://github.com/WordPress/gutenberg/pull/35646)).
-   Fixed inconsistent padding in `UnitControl` ([#35646](https://github.com/WordPress/gutenberg/pull/35646)).
-   Added support for RTL behavior for the `ZStack`'s `offset` prop ([#36769](https://github.com/WordPress/gutenberg/pull/36769))
-   Fixed race conditions causing conditionally displayed `ToolsPanelItem` components to be erroneously deregistered ([#36588](https://github.com/WordPress/gutenberg/pull/36588)).
-   Added `__experimentalHideHeader` prop to `Modal` component ([#36831](https://github.com/WordPress/gutenberg/pull/36831)).
-   Added experimental `ConfirmDialog` component ([#34153](https://github.com/WordPress/gutenberg/pull/34153)).
-   Divider: improve support for vertical orientation and RTL styles, use start/end logical props instead of top/bottom, change border-color to `currentColor` ([#36579](https://github.com/WordPress/gutenberg/pull/36579)).
-   `ToggleGroupControl`: Avoid calling `onChange` if radio state changed from an incoming value ([#37224](https://github.com/WordPress/gutenberg/pull/37224/)).
-   `ToggleGroupControl`: fix the computation of the backdrop dimensions when rendered in a Popover ([#37067](https://github.com/WordPress/gutenberg/pull/37067)).
-   Add `__experimentalIsRenderedInSidebar` property to the `GradientPicker`and `CustomGradientPicker`. The property changes the color popover behavior to have a special placement behavior appropriate for sidebar UI's.
-   Add `first` and `last` classes to displayed `ToolsPanelItem` group within a `ToolsPanel` ([#37546](https://github.com/WordPress/gutenberg/pull/37546))

### Bug Fix

-   Fixed spacing between `BaseControl` fields and help text within the `ToolsPanel` ([#36334](https://github.com/WordPress/gutenberg/pull/36334))
-   Replaced hardcoded blue in `ColorPicker` with UI theme color ([#36153](https://github.com/WordPress/gutenberg/pull/36153)).
-   Fixed empty `ToolsPanel` height by correcting menu button line-height ([#36895](https://github.com/WordPress/gutenberg/pull/36895)).
-   Normalized label line-height and spacing within the `ToolsPanel` ([36387](https://github.com/WordPress/gutenberg/pull/36387))
-   Remove unused `reakit-utils` from peer dependencies ([#37369](https://github.com/WordPress/gutenberg/pull/37369)).
-   Update all Emotion dependencies to the latest version to ensure they work correctly with React types ([#37365](https://github.com/WordPress/gutenberg/pull/37365)).
-   `DateTimePicker`: Fix the date format associated to the `is12Hour` prop ([#37465](https://github.com/WordPress/gutenberg/pull/37465))
-   Allowed `ToolsPanel` to register items when `panelId` is `null` due to multiple block selection ([37216](https://github.com/WordPress/gutenberg/pull/37216)).

### Enhancements

-   Wrapped `Modal` in a `forwardRef` call ([#36831](https://github.com/WordPress/gutenberg/pull/36831)).
-   Refactor `DateTime` class component to functional component ([#36835](https://github.com/WordPress/gutenberg/pull/36835))
-   Unify styles for `ColorIndicator` with how they appear in Global Styles ([#37028](https://github.com/WordPress/gutenberg/pull/37028))
-   Add support for rendering the `ColorPalette` in a `Dropdown` when opened in the sidebar ([#37067](https://github.com/WordPress/gutenberg/pull/37067))
-   Show an incremental sequence of numbers (1/2/3/4/5) as a label of the font size, when we have at most five font sizes, where at least one the them contains a complex css value(clamp, var, etc..). We do this because complex css values cannot be calculated properly and the incremental sequence of numbers as labels can help the user better mentally map the different available font sizes. ([#37038](https://github.com/WordPress/gutenberg/pull/37038))
-   Add support for proper borders to color indicators ([#37500](https://github.com/WordPress/gutenberg/pull/37500))
-   Refactor `SuggestionsList` class component to functional component([#36924](https://github.com/WordPress/gutenberg/pull/36924/))

## 19.1.4 (2021-12-13)

### Bug Fix

-   Improve accessibility and visibility in `ColorPallete` ([#36925](https://github.com/WordPress/gutenberg/pull/36925))

## 19.1.3 (2021-12-06)

-   Fix missing version information in `CHANGELOG.md`.

## 19.1.2 (2021-12-06)

### Bug Fix

-   Fixed `GradientPicker` not displaying `CustomGradientPicker` when no gradients are provided ([#36900](https://github.com/WordPress/gutenberg/pull/36900)).
-   Fixed error thrown in `ColorPicker` when used in controlled state in color gradients ([#36941](https://github.com/WordPress/gutenberg/pull/36941)).
-   Updated readme to include default value introduced in fix for unexpected movements in the `ColorPicker` ([#35670](https://github.com/WordPress/gutenberg/pull/35670)).
-   Added support for the legacy `extraSmall` value for the `size` prop in the `Card` component ([#37097](https://github.com/WordPress/gutenberg/pull/37097)).

## 19.1.0 (2021-11-29)

### Enhancements

-   Added a `showTooltip` prop to `ToggleGroupControlOption` in order to display tooltip text (using `<Tooltip />`). ([#36726](https://github.com/WordPress/gutenberg/pull/36726)).

### Bug Fix

-   Fixed a bug which prevented setting `PM` hours correctly in the `DateTimePicker` ([#36878](https://github.com/WordPress/gutenberg/pull/36878)).

## 19.0.2 (2021-11-15)

-   Remove erroneous use of `??=` syntax from `build-module`.

## 19.0.1 (2021-11-07)

### Enhancements

-   Updated the `ColorPalette` and `GradientPicker` components to the latest designs ([#35970](https://github.com/WordPress/gutenberg/pull/35970)).

### Experimental

-   Updated the `ToolsPanel` to use `Grid` internally to manage panel layout ([#35621](https://github.com/WordPress/gutenberg/pull/35621)).
-   Added experimental `__experimentalHasMultipleOrigins` prop to the `ColorPalette` and `GradientPicker` components ([#35970](https://github.com/WordPress/gutenberg/pull/35970)).

## 19.0.0 (2021-10-22)

### New Features

-   Added support for `step="any"` in `NumberControl` and `RangeControl` ([#34542](https://github.com/WordPress/gutenberg/pull/34542)).

### Enhancements

-   Removed the separator shown between `ToggleGroupControl` items ([#35497](https://github.com/WordPress/gutenberg/pull/35497)).
-   The `ColorPicker` component property `onChangeComplete`, a function accepting a color object, was replaced with the property `onChange`, a function accepting a string on ([#35220](https://github.com/WordPress/gutenberg/pull/35220)).
-   The property `disableAlpha`, was removed from the `ColorPicker` component. Use the new opposite property `enableAlpha` instead ([#35220](https://github.com/WordPress/gutenberg/pull/35220)).

### Experimental

-   Removed the `fieldset` wrapper from the `FontAppearanceControl` component ([35461](https://github.com/WordPress/gutenberg/pull/35461)).
-   Refactored the `ToggleGroupControl` component's structure and embedded `ToggleGroupControlButton` directly into `ToggleGroupControlOption` ([#35600](https://github.com/WordPress/gutenberg/pull/35600)).
-   Added support for showing an experimental hint in `CustomSelectControl` ([#35673](https://github.com/WordPress/gutenberg/pull/35673)).

### Breaking Changes

-   The `color` property a `tinycolor2` color object passed on `onChangeComplete` property of the `ColorPicker` component was removed. Please use the new `onChange` property that accepts a string color representation ([#35562](https://github.com/WordPress/gutenberg/pull/35562)).

## 18.0.0 (2021-10-12)

### Breaking Changes

-   Removed the deprecated `position` and `menuLabel` from the `DropdownMenu` component ([#34537](https://github.com/WordPress/gutenberg/pull/34537)).
-   Removed the deprecated `onClickOutside` prop from the `Popover` component ([#34537](https://github.com/WordPress/gutenberg/pull/34537)).
-   Changed `RangeControl` component to not apply `shiftStep` to inputs from its `<input type="range"/>` ([35020](https://github.com/WordPress/gutenberg/pull/35020)).
-   Removed `isAction` prop from `Item`. The component will now rely on `onClick` to render as a `button` ([35152](https://github.com/WordPress/gutenberg/pull/35152)).

### New Features

-   Add an experimental `Navigator` components ([#34904](https://github.com/WordPress/gutenberg/pull/34904)) as a replacement for the previous `Navigation` related components.
-   Update the `ColorPicker` component to the latest design ([#35220](https://github.com/WordPress/gutenberg/pull/35220))

### Bug Fix

-   Fixed rounding of value in `RangeControl` component when it loses focus while the `SHIFT` key is held. ([#35020](https://github.com/WordPress/gutenberg/pull/35020)).

### Internal

-   Deleted the `createComponent` utility function ([#34929](https://github.com/WordPress/gutenberg/pull/34929)).
-   Deleted the `useJumpStep` utility function ([#35561](https://github.com/WordPress/gutenberg/pull/35561)).

## 17.0.0 (2021-09-09)

### Breaking Change

-   Removed a min-width from the `DropdownMenu` component, allowing the menu to accommodate thin contents like vertical tools menus ([#33995](https://github.com/WordPress/gutenberg/pull/33995)).

### Bug Fix

-   Fixed RTL styles in `Flex` component ([#33729](https://github.com/WordPress/gutenberg/pull/33729)).
-   Fixed unit test errors caused by `CSS.supports` being called in a non-browser environment ([#34572](https://github.com/WordPress/gutenberg/pull/34572)).
-   Fixed `ToggleGroupControl`'s backdrop not updating when changing the `isAdaptiveWidth` property ([#34595](https://github.com/WordPress/gutenberg/pull/34595)).

### Internal

-   Renamed `PolymorphicComponent*` types to `WordPressComponent*` ([#34330](https://github.com/WordPress/gutenberg/pull/34330)).

## 16.0.0 (2021-08-23)

### Breaking Change

-   Updated the visual styles of the RangeControl component ([#33824](https://github.com/WordPress/gutenberg/pull/33824)).

### New Feature

-   Add `hideLabelFromVision` prop to `RangeControl` ([#33714](https://github.com/WordPress/gutenberg/pull/33714)).

### Bug Fix

-   Listen to `resize` events correctly in `useBreakpointIndex`. This hook is used in `useResponsiveValue` and consequently in the `Flex` and `Grid` components ([#33902](https://github.com/WordPress/gutenberg/pull/33902))

## 15.0.0 (2021-07-29)

### Breaking Change

-   Upgraded React components to work with v17.0 ([#29118](https://github.com/WordPress/gutenberg/pull/29118)). There are no new features in React v17.0 as explained in the [blog post](https://reactjs.org/blog/2020/10/20/react-v17.html).

### Deprecation

-   `isScrollable` prop in `CardBody` default value changed from `true` to `false` ([#33490](https://github.com/WordPress/gutenberg/pull/33490))

### Bug Fix

-   Added back `box-sizing: border-box` rule to `CardBody`, `CardHeader` and `CardFooter` components [#33511](https://github.com/WordPress/gutenberg/pull/33511).

## 14.2.0 (2021-07-21)

### New Feature

-   Update the border color used in `CardBody`, `CardHeader`, `CardFooter`, and `CardDivider` to a different shade of gray, in order to match the color used in other components ([#32566](https://github.com/WordPress/gutenberg/pull/32566)).

### Deprecation

-   `isPrimary`, `isSecondary`, `isTertiary` and `isLink` props in `Button` have been deprecated. Use `variant` instead ([#31713](https://github.com/WordPress/gutenberg/pull/31713)).
-   `isElevated` prop in `Card` has been deprecated. Use `elevation` instead ([#32566](https://github.com/WordPress/gutenberg/pull/32566)).

### Internal

-   `Card`, `CardBody`, `CardHeader`, `CardFooter`, `CardMedia`, and `CardDivider` components have been re-written from the ground up ([#32566](https://github.com/WordPress/gutenberg/pull/32566)).

## 14.1.0 (2021-05-20)

## 14.0.0 (2021-05-14)

### Breaking Changes

-   Drop support for Internet Explorer 11 ([#31110](https://github.com/WordPress/gutenberg/pull/31110)). Learn more at https://make.wordpress.org/core/2021/04/22/ie-11-support-phase-out-plan/.
-   Increase the minimum Node.js version to v12 matching Long Term Support releases ([#31270](https://github.com/WordPress/gutenberg/pull/31270)). Learn more at https://nodejs.org/en/about/releases/.
-   The experimental `Text` component has been completely re-written and enhanced with truncation support and separate variant, size, and weight props to allow for greater control. The previous `variant` prop has been completely removed.

### Deprecation

-   `isReversed` prop in `Flex` component has been deprecated. Use `direction` instead ([#31297](https://github.com/WordPress/gutenberg/pull/31297)).

### Internal

-   `Flex`, `FlexBlock`, and `FlexItem` components have been re-written from the ground up ([#31297](https://github.com/WordPress/gutenberg/pull/31297)).

## 13.0.0 (2021-03-17)

### Breaking Change

-   `onChange` prop of `FocalPointPicker` is called at the end of drag operations. Previously, it was called repetitively while dragging.

### New Feature

-   Supports ref forwarding in `withNotices` and `ResizableBox`.
-   Adds `onDrag` prop of `FocalPointPicker`.

### Bug Fix

-   Allows focus of the `FocalPointPicker` draggable area and adjustment with arrow keys. This was added in [#22531](https://github.com/WordPress/gutenberg/pull/22264) but was no longer working.

## 12.0.0 (2020-12-17)

### Enhancements

-   ComboboxControl: Deburr option labels before filter

### Breaking Change

-   Introduce support for other units and advanced CSS properties on `FontSizePicker`. Provided the value passed to the `FontSizePicker` is a string or one of the size options passed is a string, onChange will start to be called with a string value instead of a number. On WordPress usage, font size options are now automatically converted to strings with the default "px" unit added.

## 10.1.0 (2020-09-03)

### New Feature

-   Add `ToolbarItem` component.
-   Support `label` prop on the `Toolbar` component.

### Deprecations

-   Deprecate the `Toolbar` component when used without the `label` prop. `ToolbarGroup` should be used instead.

## 10.0.0 (2020-07-07)

### Breaking Change

-   `NumberControl` no longer automatically transforms values when rendering `value` into a `<input />` HTML element.
-   `Dashicon` component no longer renders SVGs. If you rely on this component, make sure to load the dashicon font.

## 9.6.0 (2020-05-14)

### Bug Fix

-   Fix and issue that would cause the `Popover` component to throw an error under certain
    circumstances ([#22264](https://github.com/WordPress/gutenberg/pull/22264)).

### Deprecations

-   The `Guide` component no longer supports passing pages as children. Use the `pages` prop instead.
-   The `GuidePage` component is deprecated. Use the `pages` prop in `Guide` instead.

## 9.2.0 (2020-02-10)

### Enhancements

-   The `Notice` component will speak its message. With this new feature, a developer can control either the `spokenMessage` spoken message, or the `politeness` politeness level of the message.
-   The `Snackbar` component will speak its message. With this new feature, a developer can control either the `spokenMessage` spoken message, or the `politeness` politeness level of the message.
-   A `Notice` `actions` member can now assign `isPrimary` to render a primary button action associated with a notice message.

### Bug Fixes

-   Notice will assume a default status of 'info' if none is provided. This resolves an issue where the notice would be assigned a class name `is-undefined`. This was previously the effective default by styled appearance and should not be considered a breaking change in that regard.

## 9.0.0 (2020-01-13)

### New Features

-   Added a new `Guide` component which allows developers to easily present a user guide.

### Breaking Changes

-   `is-button` classname has been removed from the Button component.
-   The `is-default` classname is not applied automatically anymore.
-   By default Button components come with a fixed height and hover styles.

### Bug Fixes

-   Fixes a regression published in version 8.5.0 that would prevent some build tools from including
    styles provided in the packages build-styles directory.

### Deprecations

-   `isDefault` prop in `Button` has been deprecated. Consider using `isSecondary` instead.
-   `IconButton` has been deprecated. Use the `Button` component instead.

## 8.2.0 (2019-08-29)

### New Features

-   The bundled `re-resizable` dependency has been updated from requiring `5.0.1` to requiring `^6.0.0` ([#17011](https://github.com/WordPress/gutenberg/pull/17011)).

## 8.1.0 (2019-08-05)

### New Features

-   Added a new `popoverProps` prop to the `Dropdown` component which allows users of the `Dropdown` component to pass props directly to the `Popover` component.
-   Added and documented `hideLabelFromVision` prop to `BaseControl` used by `SelectControl`, `TextControl`, and `TextareaControl`.
-   Added a new `popoverProps` prop to the `DropdownMenu` component which allows to pass props directly to the nested `Popover` component.
-   Added a new `toggleProps` prop to the `DropdownMenu` component which allows to pass props directly to the nested `IconButton` component.
-   Added a new `menuProps` prop to the `DropdownMenu` component which allows to pass props directly to the nested `NavigableMenu` component.

### Deprecations

-   `menuLabel` prop in `DropdownComponent` has been deprecated. Consider using `menuProps` object and its `aria-label` property instead.
-   `position` prop in `DropdownComponent` has been deprecated. Consider using `popoverProps` object and its `position` property instead.

### Bug Fixes

-   The `Button` component will no longer assign default styling (`is-default` class) when explicitly assigned as primary (the `isPrimary` prop). This should resolve potential conflicts affecting a combination of `isPrimary`, `isDefault`, and `isLarge` / `isSmall`, where the busy animation would appear with incorrect coloring.

### Deprecations

-   The `Popover` component `onClickOutside` prop has been deprecated. Use `onFocusOutside` instead.

### Internal

-   The `Dropdown` component has been refactored to focus changes using the `Popover` component's `onFocusOutside` prop.
-   The `MenuItem` component will now always use an `IconButton`. This prevents a focus loss when clicking a menu item.
-   Package no longer depends on external `react-click-outside` library.

## 8.0.0 (2019-06-12)

### New Feature

-   Add new `BlockQuotation` block to the primitives folder to support blockquote in a multiplatform way. [#15482](https://github.com/WordPress/gutenberg/pull/15482).
-   `DropdownMenu` now supports passing a [render prop](https://reactjs.org/docs/render-props.html#using-props-other-than-render) as children for more advanced customization.

### Internal

-   `MenuGroup` no longer uses `NavigableMenu` internally. It needs to be explicitly wrapped with `NavigableMenu` to bring back the same behavior.

### Documentation

-   Added missing documentation for `DropdownMenu` props `menuLabel`, `position`, `className`.

### Breaking Change

-   `ServerSideRender` is no longer part of components. It was extracted to an independent package `@wordpress/server-side-render`.

### Bug Fix

-   Although `DateTimePicker` does not allow picking the seconds, passed the current seconds as the selected value for seconds when calling `onChange`. Now it passes zero.

## 7.4.0 (2019-05-21)

### New Feature

-   Added a new `HorizontalRule` component.
-   Added a new `Snackbar` component.

### Bug Fix

-   Fixed display of reset button when using RangeControl `allowReset` prop.
-   Fixed minutes field of `DateTimePicker` missed '0' before single digit values.

## 7.3.0 (2019-04-16)

### New Features

-   Added a new `render` property to `FormFileUpload` component. Allowing users of the component to custom the UI for their needs.
-   Added a new `BaseControl.VisualLabel` component.
-   Added a new `preview` prop to the `Placeholder` component which allows to display a preview, for example a media preview when the Placeholder is used in media editing contexts.
-   Added a new `anchorRect` prop to `Popover` which enables a developer to provide a custom `DOMRect` object at which to position the popover.

### Improvements

-   Limit `Base Control Label` to the width of its content.

### Bug fixes

-   Fix `instanceId` prop passed through to `Button` component via `MenuItems` producing React console error. Fixed by removing the unnecessary use of `withInstanceId` on the `MenuItems` component [#14599](https://github.com/WordPress/gutenberg/pull/14599)

## 7.2.0 (2019-03-20)

### Improvements

-   Make `RangeControl` validation rely on the `checkValidity` provided by the browsers instead of using our own validation.

### Bug Fixes

-   Fix a problem that made `RangeControl` not work as expected with float values.

## 7.1.0 (2019-03-06)

### New Features

-   Added a new `Animate` component.

### Improvements

-   `withFilters` has been optimized to avoid binding hook handlers for each mounted instance of the component, instead using a single centralized hook delegator.
-   `withFilters` has been optimized to reuse a single shared component definition for all filtered instances of the component.
-   Make `RangeControl` validate min and max properties.

### Bug Fixes

-   Resolves a conflict where two instance of Slot would produce an inconsistent or duplicated rendering output.
-   Allow years between 0 and 1970 in DateTime component.

### New Feature

-   `Dropdown` now has a `focusOnMount` prop which is passed directly to the contained `Popover`.
-   `DatePicker` has new prop `isInvalidDate` exposing react-dates' `isOutsideRange`.
-   `DatePicker` allows `null` as accepted value for `currentDate` prop to signify no date selection.

## 7.0.5 (2019-01-03)

## 7.0.4 (2018-12-12)

## 7.0.3 (2018-11-30)

## 7.0.2 (2018-11-22)

## 7.0.1 (2018-11-21)

## 7.0.0 (2018-11-20)

### Breaking Change

-   `Dropdown.refresh()` has been removed. The contained `Popover` is now automatically refreshed.

## 6.0.2 (2018-11-15)

## 6.0.1 (2018-11-12)

### Bug Fixes

-   Avoid constantly recomputing the popover position.

### Polish

-   Remove `<DateTimePicker />` obsolete `locale` prop (and pass-through to child components) and obsolete `is12Hour` prop pass through to `<DateTime />` [#11649](https://github.com/WordPress/gutenberg/pull/11649)

## 6.0.0 (2018-11-12)

### Breaking Change

-   The `PanelColor` component has been removed.

## 5.1.1 (2018-11-09)

## 5.1.0 (2018-11-09)

### New Feature

-   Adjust a11y roles for MenuItem component, so that aria-checked is used properly, related change in Editor/Components/BlockNavigationList ([#11431](https://github.com/WordPress/gutenberg/issues/11431)).
-   `Popover` components are now automatically refreshed every 0.5s in order to recalculate their size or position.

### Deprecation

-   `Dropdown.refresh()` has been deprecated as the contained `Popover` is now automatically refreshed.

## 5.0.2 (2018-11-03)

### Polish

-   Forward `ref` in the `PanelBody` component.
-   Tooltip are no longer removed when Button becomes disabled, it's left to the component rendering the Tooltip.
-   Forward `ref` support in `TabbableContainer` and `NavigableMenu` components.

## 5.0.1 (2018-10-30)

## 5.0.0 (2018-10-29)

### Breaking Change

-   `AccessibleSVG` component has been removed. Please use `SVG` instead.

### New Feature

-   The `Notice` component accepts an array of action objects via the `actions` prop. Each member object should contain a `label` and either a `url` link string or `onClick` callback function.

## 4.2.1 (2018-10-22)

### Bug Fix

-   Fix importing `react-dates` stylesheet in production.

## 4.2.0 (2018-10-19)

### New Feature

-   Added a new `ColorPicker` component ([#10564](https://github.com/WordPress/gutenberg/pull/10564)).
-   `MenuItem` now accepts an `info` prop for including an extended description.

### Bug Fix

-   `IconButton` correctly respects a passed `aria-label` prop.

### Deprecation

-   `PanelColor` has been deprecated in favor of `wp.editor.PanelColorSettings`.

## 4.1.2 (2018-10-18)

## 4.1.0 (2018-10-10)

### New Feature

-   Added a new `ResizableBox` component.

## 4.0.0 (2018-09-30)

### Breaking Change

-   `Draggable` as a DOM node drag handler has been removed. Please, use `Draggable` as a wrap component for your DOM node drag handler.

### Deprecation

-   Renamed `AccessibleSVG` component to `SVG`.

## 3.0.0 (2018-09-05)

### Breaking Change

-   `withAPIData` has been removed. Please use the Core Data module or `@wordpress/api-fetch` directly instead.
-   `Draggable` as a DOM node drag handler has been deprecated. Please, use `Draggable` as a wrap component for your DOM node drag handler.
-   Change how required built-ins are polyfilled with Babel 7 ([#9171](https://github.com/WordPress/gutenberg/pull/9171)). If you're using an environment that has limited or no support for ES2015+ such as lower versions of IE then using [core-js](https://github.com/zloirock/core-js) or [@babel/polyfill](https://babeljs.io/docs/en/next/babel-polyfill) will add support for these methods.
-   `withContext` has been removed. Please use `wp.element.createContext` instead. See: https://reactjs.org/docs/context.html.

### New Feature

-   Added a new `AccessibleSVG` component.<|MERGE_RESOLUTION|>--- conflicted
+++ resolved
@@ -12,11 +12,8 @@
 
 ### Bug Fix
 
-<<<<<<< HEAD
 -   `Button`: Normalize button primary, link, and default variants in relation to the destructive state ([#44427](https://github.com/WordPress/gutenberg/pull/44427)).
-=======
 -   `UnitControl`: Fix `disabled` style is overridden by core `form.css` style ([#45250](https://github.com/WordPress/gutenberg/pull/45250)).
->>>>>>> a498b868
 -   `Button`: Fix RTL alignment for buttons containing an icon and text ([#44787](https://github.com/WordPress/gutenberg/pull/44787)).
 -   `TabPanel`: Call `onSelect()` on every tab selection, regardless of whether it was triggered by user interaction ([#44028](https://github.com/WordPress/gutenberg/pull/44028)).
 -   `FontSizePicker`: Fallback to font size `slug` if `name` is undefined  ([#45041](https://github.com/WordPress/gutenberg/pull/45041)).
