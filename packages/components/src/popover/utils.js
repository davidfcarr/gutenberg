--- conflicted
+++ resolved
@@ -29,12 +29,8 @@
 	xAxis,
 	corner,
 	sticky,
-<<<<<<< HEAD
-	chosenYAxis
-=======
 	chosenYAxis,
 	boundaryElement
->>>>>>> 251bab45
 ) {
 	const { width } = contentSize;
 	const isRTL = document.documentElement.dir === 'rtl';
@@ -271,10 +267,7 @@
  * @param {Element} anchorRef         The anchor element.
  * @param {number}  relativeOffsetTop If applicable, top offset of the relative
  *                                    positioned parent container.
-<<<<<<< HEAD
-=======
  * @param {Element} boundaryElement   Boundary element.
->>>>>>> 251bab45
  *
  * @return {Object} Popover position and constraints.
  */
@@ -284,12 +277,8 @@
 	position = 'top',
 	sticky,
 	anchorRef,
-<<<<<<< HEAD
-	relativeOffsetTop
-=======
 	relativeOffsetTop,
 	boundaryElement
->>>>>>> 251bab45
 ) {
 	const [ yAxis, xAxis = 'center', corner ] = position.split( ' ' );
 
@@ -308,12 +297,8 @@
 		xAxis,
 		corner,
 		sticky,
-<<<<<<< HEAD
-		yAxisPosition.yAxis
-=======
 		yAxisPosition.yAxis,
 		boundaryElement
->>>>>>> 251bab45
 	);
 
 	return {
