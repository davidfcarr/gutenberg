/**
 * External dependencies
 */
import {
	StyleSheet,
	TouchableOpacity,
	Text,
	View,
	Platform,
} from 'react-native';
import { LongPressGestureHandler, State } from 'react-native-gesture-handler';

/**
 * WordPress dependencies
 */
import { Children, cloneElement, useCallback } from '@wordpress/element';
import {
	usePreferredColorScheme,
	usePreferredColorSchemeStyle,
} from '@wordpress/compose';

/**
 * Internal dependencies
 */
import Tooltip from '../tooltip';
import Icon from '../icon';
import style from './style';

const isAndroid = Platform.OS === 'android';
const marginBottom = isAndroid ? -0.5 : 0;
const marginLeft = -3;

const styles = StyleSheet.create( {
	container: {
		flex: 1,
		padding: 3,
		justifyContent: 'center',
		alignItems: 'center',
	},
	buttonInactive: {
		flex: 1,
		flexDirection: 'row',
		justifyContent: 'center',
		alignItems: 'center',
	},
	fixedRatio: {
		aspectRatio: 1,
	},
	buttonActive: {
		flex: 1,
		flexDirection: 'row',
		justifyContent: 'center',
		alignItems: 'center',
		borderRadius: 6,
		borderColor: '#2e4453',
		backgroundColor: '#2e4453',
	},
	subscriptInactive: {
		color: '#7b9ab1', // $toolbar-button.
		fontWeight: 'bold',
		fontSize: 13,
		alignSelf: 'flex-end',
		marginLeft,
		marginBottom,
	},
	subscriptInactiveDark: {
		color: '#a7aaad', // $gray_20.
	},
	subscriptActive: {
		color: 'white',
		fontWeight: 'bold',
		fontSize: 13,
		alignSelf: 'flex-end',
		marginLeft,
		marginBottom,
	},
} );

export function Button( props ) {
	const {
		children,
		onClick,
		onLongPress,
		disabled,
		hint,
		fixedRatio = true,
		isPressed,
		'aria-disabled': ariaDisabled,
		'data-subscript': subscript,
		testID,
		icon,
		iconSize,
		showTooltip,
		label,
		shortcut,
		tooltipPosition,
		isActiveStyle,
		customContainerStyles,
<<<<<<< HEAD
		hitSlop,
=======
		className,
>>>>>>> 5f73a64a
	} = props;
	const preferredColorScheme = usePreferredColorScheme();

	const isDisabled = ariaDisabled || disabled;

	const containerStyle = [
		styles.container,
		customContainerStyles && { ...customContainerStyles },
	];

	const buttonViewStyle = {
		opacity: isDisabled ? 0.3 : 1,
		...( fixedRatio && styles.fixedRatio ),
		...( isPressed ? styles.buttonActive : styles.buttonInactive ),
		...( isPressed &&
			isActiveStyle?.borderRadius && {
				borderRadius: isActiveStyle.borderRadius,
			} ),
		...( isActiveStyle?.backgroundColor && {
			backgroundColor: isActiveStyle.backgroundColor,
		} ),
	};

	const states = [];
	if ( isPressed ) {
		states.push( 'selected' );
	}

	if ( isDisabled ) {
		states.push( 'disabled' );
	}

	const subscriptInactive = usePreferredColorSchemeStyle(
		styles.subscriptInactive,
		styles.subscriptInactiveDark
	);

	const newChildren = Children.map( children, ( child ) => {
		return child
			? cloneElement( child, {
					colorScheme: preferredColorScheme,
					isPressed,
			  } )
			: child;
	} );

	// Should show the tooltip if...
	const shouldShowTooltip =
		! isDisabled &&
		// An explicit tooltip is passed or...
		( ( showTooltip && label ) ||
			// There's a shortcut or...
			shortcut ||
			// There's a label and...
			( !! label &&
				// The children are empty and...
				( ! children ||
					( Array.isArray( children ) && ! children.length ) ) &&
				// The tooltip is not explicitly disabled.
				false !== showTooltip ) );

	const classNameStyles = usePreferredColorSchemeStyle(
		style?.[ `${ className?.split( ' ' )?.[ 0 ] }--light` ],
		style?.[ `${ className?.split( ' ' )?.[ 0 ] }--dark` ]
	);
	const newIcon = icon
		? cloneElement( <Icon icon={ icon } size={ iconSize } />, {
				colorScheme: preferredColorScheme,
				isPressed,
				...( className ? { style: classNameStyles } : {} ),
		  } )
		: null;

	const longPressHandler = useCallback(
		( { nativeEvent } ) => {
			if ( nativeEvent.state === State.ACTIVE && onLongPress ) {
				onLongPress();
			}
		},
		[ onLongPress ]
	);

	const element = (
		<TouchableOpacity
			activeOpacity={ 0.7 }
			accessible={ true }
			accessibilityLabel={ label }
			accessibilityStates={ states }
			accessibilityRole={ 'button' }
			accessibilityHint={ hint }
			onPress={ onClick }
			style={ containerStyle }
			disabled={ isDisabled }
			testID={ testID }
			hitSlop={ hitSlop }
		>
			<LongPressGestureHandler
				minDurationMs={ 500 }
				maxDist={ 150 }
				onHandlerStateChange={ longPressHandler }
			>
				<View style={ buttonViewStyle }>
					<View style={ { flexDirection: 'row' } }>
						{ newIcon }
						{ newChildren }
						{ subscript && (
							<Text
								style={
									isPressed
										? styles.subscriptActive
										: subscriptInactive
								}
							>
								{ subscript }
							</Text>
						) }
					</View>
				</View>
			</LongPressGestureHandler>
		</TouchableOpacity>
	);

	if ( ! shouldShowTooltip ) {
		return element;
	}

	return (
		<Tooltip
			text={ label }
			shortcut={ shortcut }
			position={ tooltipPosition }
			visible={ showTooltip === true }
		>
			{ element }
		</Tooltip>
	);
}

export default Button;<|MERGE_RESOLUTION|>--- conflicted
+++ resolved
@@ -96,11 +96,8 @@
 		tooltipPosition,
 		isActiveStyle,
 		customContainerStyles,
-<<<<<<< HEAD
 		hitSlop,
-=======
 		className,
->>>>>>> 5f73a64a
 	} = props;
 	const preferredColorScheme = usePreferredColorScheme();
 
