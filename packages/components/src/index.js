--- conflicted
+++ resolved
@@ -101,11 +101,6 @@
 	Provider as FocusReturnProvider,
 } from './higher-order/with-focus-return';
 export { default as withNotices } from './higher-order/with-notices';
-<<<<<<< HEAD
-export { default as withSpokenMessages } from './higher-order/with-spoken-messages';
-export { withTheme, default as ThemeProvider } from './theme-provider';
-=======
 export {
 	default as withSpokenMessages,
-} from './higher-order/with-spoken-messages';
->>>>>>> ee3e0b28
+} from './higher-order/with-spoken-messages';