/**
 * External dependencies
 */
import { Platform, ScrollView, StyleSheet, View } from 'react-native';

/**
 * WordPress dependencies
 */
<<<<<<< HEAD
import { useCallback, useRef, useState, useEffect } from '@wordpress/element';
import { compose, withPreferredColorScheme } from '@wordpress/compose';
=======
import { useCallback, useRef, useState } from '@wordpress/element';
import { compose, usePreferredColorSchemeStyle } from '@wordpress/compose';
>>>>>>> 5f73a64a
import { withSelect, withDispatch } from '@wordpress/data';
import { withViewportMatch } from '@wordpress/viewport';
import { __ } from '@wordpress/i18n';
import {
	Inserter,
	BlockToolbar,
	store as blockEditorStore,
} from '@wordpress/block-editor';
import { ToolbarGroup, ToolbarButton } from '@wordpress/components';
import {
	keyboardClose,
	audio as audioIcon,
	media as imageIcon,
	video as videoIcon,
	gallery as galleryIcon,
} from '@wordpress/icons';
import { store as editorStore } from '@wordpress/editor';
import { createBlock } from '@wordpress/blocks';
import {
	toggleUndoButton,
	toggleRedoButton,
	subscribeOnUndoPressed,
	subscribeOnRedoPressed,
} from '@wordpress/react-native-bridge';

/**
 * Internal dependencies
 */
import styles from './style.scss';
import { store as editPostStore } from '../../../store';

const shadowStyle = {
	shadowColor: styles[ 'header-toolbar__keyboard-hide-shadow' ].color,
	shadowOffset: { width: 3, height: 2 },
	shadowOpacity: 0.3,
	shadowRadius: 6,
	elevation: 5,
};

function HeaderToolbar( {
	hasRedo,
	hasUndo,
	redo,
	undo,
	showInserter,
	showKeyboardHideButton,
	insertBlock,
	onHideKeyboard,
	onOpenBlockSettings,
	isRTL,
	noContentSelected,
} ) {
	const anchorNodeRef = useRef();
	const wasNoContentSelected = useRef( noContentSelected );
	// eslint-disable-next-line no-unused-vars
	const [ isInserterOpen, setIsInserterOpen ] = useState( false );

	useEffect( () => {
		const onUndoSubscription = subscribeOnUndoPressed( undo );
		const onRedoSubscription = subscribeOnRedoPressed( redo );

		return () => {
			onUndoSubscription?.remove();
			onRedoSubscription?.remove();
		};
	}, [ undo, redo ] );

	useEffect( () => {
		toggleUndoButton( ! hasUndo );
	}, [ hasUndo ] );

	useEffect( () => {
		toggleRedoButton( ! hasRedo );
	}, [ hasRedo ] );

	const containerStyle = getStylesFromColorScheme(
		styles[ 'header-toolbar__container' ],
		styles[ 'header-toolbar__container--dark' ]
	);

	const scrollViewRef = useRef( null );
	const scrollToStart = () => {
		// scrollview doesn't seem to automatically adjust to RTL on Android so, scroll to end when Android
		const isAndroid = Platform.OS === 'android';
		if ( isAndroid && isRTL ) {
			scrollViewRef.current.scrollToEnd();
		} else {
			scrollViewRef.current.scrollTo( { x: 0 } );
		}
	};

	const onInsertBlock = useCallback(
		( blockType ) => () => {
			insertBlock( createBlock( blockType ), undefined, undefined, true, {
				source: 'inserter_menu',
			} );
		},
		[ insertBlock ]
	);

	const renderMediaButtons = (
		<ToolbarGroup>
			<ToolbarButton
				key="imageButton"
				title={ __( 'Image' ) }
				icon={ imageIcon }
				onClick={ onInsertBlock( 'core/image' ) }
				testID="insert-image-button"
				extraProps={ {
					hint: __( 'Insert Image Block' ),
				} }
			/>
			<ToolbarButton
				key="videoButton"
				title={ __( 'Video' ) }
				icon={ videoIcon }
				onClick={ onInsertBlock( 'core/video' ) }
				testID="insert-video-button"
				extraProps={ {
					hint: __( 'Insert Video Block' ),
				} }
			/>
			<ToolbarButton
				key="galleryButton"
				title={ __( 'Gallery' ) }
				icon={ galleryIcon }
				onClick={ onInsertBlock( 'core/gallery' ) }
				testID="insert-gallery-button"
				extraProps={ {
					hint: __( 'Insert Gallery Block' ),
				} }
			/>
			<ToolbarButton
				key="audioButton"
				title={ __( 'Audio' ) }
				icon={ audioIcon }
				onClick={ onInsertBlock( 'core/audio' ) }
				testID="insert-audio-button"
				extraProps={ {
					hint: __( 'Insert Audio Block' ),
				} }
			/>
		</ToolbarGroup>
	);

	const onToggleInserter = useCallback(
		( isOpen ) => {
			if ( isOpen ) {
				wasNoContentSelected.current = noContentSelected;
			}
			setIsInserterOpen( isOpen );
		},
		[ noContentSelected ]
	);

	/* translators: accessibility text for the editor toolbar */
	const toolbarAriaLabel = __( 'Document tools' );

	const showKeyboardButtonStyles = [
		usePreferredColorSchemeStyle(
			styles[ 'header-toolbar__keyboard-hide-container' ],
			styles[ 'header-toolbar__keyboard-hide-container--dark' ]
		),
		shadowStyle,
	];

	return (
		<View
			ref={ anchorNodeRef }
			testID={ toolbarAriaLabel }
			accessibilityLabel={ toolbarAriaLabel }
<<<<<<< HEAD
			style={ containerStyle }
=======
			style={ [
				usePreferredColorSchemeStyle(
					styles[ 'header-toolbar__container' ],
					styles[ 'header-toolbar__container--dark' ]
				),
				{ borderTopWidth: StyleSheet.hairlineWidth },
				useExpandedMode &&
					styles[ 'header-toolbar__container--expanded' ],
			] }
>>>>>>> 5f73a64a
		>
			<ScrollView
				ref={ scrollViewRef }
				onContentSizeChange={ scrollToStart }
				horizontal={ true }
				showsHorizontalScrollIndicator={ false }
				keyboardShouldPersistTaps="always"
				alwaysBounceHorizontal={ false }
				contentContainerStyle={
					styles[ 'header-toolbar__scrollable-content' ]
				}
			>
				<Inserter
					disabled={ ! showInserter }
					onToggle={ onToggleInserter }
				/>
				{ noContentSelected && renderMediaButtons }
				<BlockToolbar
					anchorNodeRef={ anchorNodeRef.current }
					onOpenBlockSettings={ onOpenBlockSettings }
				/>
			</ScrollView>
			{ showKeyboardHideButton && (
				<ToolbarGroup passedStyle={ showKeyboardButtonStyles }>
					<ToolbarButton
						title={ __( 'Hide keyboard' ) }
						icon={ keyboardClose }
						onClick={ onHideKeyboard }
						extraProps={ {
							hint: __( 'Tap to hide the keyboard' ),
						} }
					/>
				</ToolbarGroup>
			) }
		</View>
	);
}

export default compose( [
	withSelect( ( select ) => {
		const {
			getBlockRootClientId,
			getBlockSelectionEnd,
			hasInserterItems,
			hasSelectedBlock,
		} = select( blockEditorStore );
		const { getEditorSettings } = select( editorStore );
		const isAnyBlockSelected = hasSelectedBlock();
		return {
			hasRedo: select( editorStore ).hasEditorRedo(),
			hasUndo: select( editorStore ).hasEditorUndo(),
			// This setting (richEditingEnabled) should not live in the block editor's setting.
			showInserter:
				select( editPostStore ).getEditorMode() === 'visual' &&
				getEditorSettings().richEditingEnabled &&
				hasInserterItems(
					getBlockRootClientId( getBlockSelectionEnd() )
				),
			isTextModeEnabled:
				select( editPostStore ).getEditorMode() === 'text',
			isRTL: select( blockEditorStore ).getSettings().isRTL,
			noContentSelected: ! isAnyBlockSelected,
		};
	} ),
	withDispatch( ( dispatch ) => {
		const { clearSelectedBlock, insertBlock } =
			dispatch( blockEditorStore );
		const { openGeneralSidebar } = dispatch( editPostStore );
		const { togglePostTitleSelection } = dispatch( editorStore );

		return {
			redo: dispatch( editorStore ).redo,
			undo: dispatch( editorStore ).undo,
			onHideKeyboard() {
				clearSelectedBlock();
				togglePostTitleSelection( false );
			},
			insertBlock,
			onOpenBlockSettings() {
				openGeneralSidebar( 'edit-post/block' );
			},
		};
	} ),
	withViewportMatch( { isLargeViewport: 'medium' } ),
] )( HeaderToolbar );<|MERGE_RESOLUTION|>--- conflicted
+++ resolved
@@ -6,13 +6,8 @@
 /**
  * WordPress dependencies
  */
-<<<<<<< HEAD
 import { useCallback, useRef, useState, useEffect } from '@wordpress/element';
-import { compose, withPreferredColorScheme } from '@wordpress/compose';
-=======
-import { useCallback, useRef, useState } from '@wordpress/element';
 import { compose, usePreferredColorSchemeStyle } from '@wordpress/compose';
->>>>>>> 5f73a64a
 import { withSelect, withDispatch } from '@wordpress/data';
 import { withViewportMatch } from '@wordpress/viewport';
 import { __ } from '@wordpress/i18n';
@@ -88,10 +83,13 @@
 		toggleRedoButton( ! hasRedo );
 	}, [ hasRedo ] );
 
-	const containerStyle = getStylesFromColorScheme(
-		styles[ 'header-toolbar__container' ],
-		styles[ 'header-toolbar__container--dark' ]
-	);
+	const containerStyle = [
+		usePreferredColorSchemeStyle(
+			styles[ 'header-toolbar__container' ],
+			styles[ 'header-toolbar__container--dark' ]
+		),
+		{ borderTopWidth: StyleSheet.hairlineWidth },
+	];
 
 	const scrollViewRef = useRef( null );
 	const scrollToStart = () => {
@@ -184,19 +182,7 @@
 			ref={ anchorNodeRef }
 			testID={ toolbarAriaLabel }
 			accessibilityLabel={ toolbarAriaLabel }
-<<<<<<< HEAD
 			style={ containerStyle }
-=======
-			style={ [
-				usePreferredColorSchemeStyle(
-					styles[ 'header-toolbar__container' ],
-					styles[ 'header-toolbar__container--dark' ]
-				),
-				{ borderTopWidth: StyleSheet.hairlineWidth },
-				useExpandedMode &&
-					styles[ 'header-toolbar__container--expanded' ],
-			] }
->>>>>>> 5f73a64a
 		>
 			<ScrollView
 				ref={ scrollViewRef }
