--- conflicted
+++ resolved
@@ -18,14 +18,11 @@
 	Spinner,
 	privateApis as componentsPrivateApis,
 } from '@wordpress/components';
-<<<<<<< HEAD
 import { store as coreStore } from '@wordpress/core-data';
 import { useSelect } from '@wordpress/data';
-=======
 import { useContext, useEffect, useState } from '@wordpress/element';
 import { __, sprintf } from '@wordpress/i18n';
 import { chevronLeft } from '@wordpress/icons';
->>>>>>> 44d4886d
 
 /**
  * Internal dependencies
@@ -55,7 +52,6 @@
 	} = useContext( FontLibraryContext );
 	const [ isConfirmDeleteOpen, setIsConfirmDeleteOpen ] = useState( false );
 
-<<<<<<< HEAD
 	const customFontFamilyId =
 		libraryFontSelected?.source === 'custom' && libraryFontSelected?.id;
 
@@ -70,13 +66,10 @@
 		[ customFontFamilyId ]
 	);
 
-	const handleUnselectFont = () => {
-		handleSetLibraryFontSelected( null );
-	};
-=======
 	const shouldDisplayDeleteButton =
-		!! libraryFontSelected && libraryFontSelected?.source !== 'theme';
->>>>>>> 44d4886d
+		!! libraryFontSelected &&
+		libraryFontSelected?.source !== 'theme' &&
+		canUserDelete;
 
 	const handleUninstallClick = () => {
 		setIsConfirmDeleteOpen( true );
@@ -113,20 +106,6 @@
 		);
 	};
 
-<<<<<<< HEAD
-	const tabDescription = !! libraryFontSelected
-		? __(
-				'Choose font variants. Keep in mind that too many variants could make your site slower.'
-		  )
-		: null;
-
-	const shouldDisplayDeleteButton =
-		!! libraryFontSelected &&
-		libraryFontSelected?.source !== 'theme' &&
-		canUserDelete;
-
-=======
->>>>>>> 44d4886d
 	useEffect( () => {
 		handleSetLibraryFontSelected( libraryFontSelected );
 		refreshLibrary();
