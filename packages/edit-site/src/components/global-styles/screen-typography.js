--- conflicted
+++ resolved
@@ -16,22 +16,16 @@
 	MenuItem,
 	Button,
 } from '@wordpress/components';
-<<<<<<< HEAD
 import { moreVertical } from '@wordpress/icons';
 import { useState } from '@wordpress/element';
-=======
 import { privateApis as blockEditorPrivateApis } from '@wordpress/block-editor';
->>>>>>> df354180
 
 /**
  * Internal dependencies
  */
 import ScreenHeader from './header';
 import { NavigationButtonAsItem } from './navigation-button';
-<<<<<<< HEAD
 import { useStyle, useFontFamilies } from './hooks';
-=======
->>>>>>> df354180
 import Subtitle from './subtitle';
 import TypographyPanel from './typography-panel';
 import FontUploadModal from './font-upload-modal';
@@ -89,13 +83,6 @@
 					textDecoration: 'underline',
 			  }
 			: {};
-<<<<<<< HEAD
-
-	const [ fontFamily ] = useStyle( prefix + 'typography.fontFamily', name );
-	const [ fontStyle ] = useStyle( prefix + 'typography.fontStyle', name );
-	const [ fontWeight ] = useStyle( prefix + 'typography.fontWeight', name );
-	const [ letterSpacing ] = useStyle(
-=======
 	const [ fontFamily ] = useGlobalStyle(
 		prefix + 'typography.fontFamily',
 		name
@@ -109,7 +96,6 @@
 		name
 	);
 	const [ letterSpacing ] = useGlobalStyle(
->>>>>>> df354180
 		prefix + 'typography.letterSpacing',
 		name
 	);
@@ -156,7 +142,6 @@
 	);
 }
 
-<<<<<<< HEAD
 function FontFamiliesMenu() {
 	const { goTo } = useNavigator();
 	const [ isModalLocalFontOpen, setIsModalLocalFontOpen ] = useState( false );
@@ -200,10 +185,7 @@
 	);
 }
 
-function ScreenTypography( { name } ) {
-=======
 function ScreenTypography( { name, variation = '' } ) {
->>>>>>> df354180
 	const parentMenu = name === undefined ? '' : '/blocks/' + name;
 	const variationClassName = getVariationClassName( variation );
 	return (
@@ -220,7 +202,6 @@
 			{ ! name && (
 				<div className="edit-site-global-styles-screen-typography">
 					<VStack spacing={ 3 }>
-<<<<<<< HEAD
 						<HStack>
 							<Subtitle>{ __( 'Font Families' ) }</Subtitle>
 							<FontFamiliesDropdown />
@@ -229,9 +210,7 @@
 						<FontFamilies />
 
 						<Subtitle>{ __( 'Elements' ) }</Subtitle>
-=======
 						<Subtitle level={ 3 }>{ __( 'Elements' ) }</Subtitle>
->>>>>>> df354180
 						<ItemGroup isBordered isSeparated>
 							<ElementItem
 								name={ name }
