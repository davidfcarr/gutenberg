/**
 * WordPress dependencies
 */
import {
	__experimentalItemGroup as ItemGroup,
	__experimentalItem as Item,
	__experimentalText as Text,
} from '@wordpress/components';
import { __ } from '@wordpress/i18n';
import { useEntityRecords, store as coreStore } from '@wordpress/core-data';
import { decodeEntities } from '@wordpress/html-entities';
<<<<<<< HEAD
import { layout, page, home, loop } from '@wordpress/icons';
import { useSelect } from '@wordpress/data';
=======
import { privateApis as routerPrivateApis } from '@wordpress/router';
>>>>>>> e3d4d119

/**
 * Internal dependencies
 */
import SidebarNavigationScreen from '../sidebar-navigation-screen';
import { useLink } from '../routes/link';
import SidebarNavigationItem from '../sidebar-navigation-item';
<<<<<<< HEAD

const PageItem = ( { postType = 'page', postId, ...props } ) => {
=======
import SidebarNavigationSubtitle from '../sidebar-navigation-subtitle';
import { unlock } from '../../private-apis';

const PageItem = ( { postId, ...props } ) => {
	const { useHistory } = unlock( routerPrivateApis );
	const history = useHistory();
>>>>>>> e3d4d119
	const linkInfo = useLink( {
		postType,
		postId,
		backToPreviousScreen: true,
	} );
	const handleNavigationItemHover = ( event ) => {
		event.stopPropagation();
		history.replace( {
			path: '/' + 'page',
			postId,
			postType: 'page',
		} );
	};

	return (
		<SidebarNavigationItem
			onMouseEnter={ handleNavigationItemHover }
			onFocus={ handleNavigationItemHover }
			{ ...linkInfo }
			{ ...props }
		/>
	);
};

export default function SidebarNavigationScreenPages() {
	const { records: pages, isResolving: isLoadingPages } = useEntityRecords(
		'postType',
		'page'
	);

	const { records: templates, isResolving: isLoadingTemplates } =
		useEntityRecords( 'postType', 'wp_template', {
			per_page: -1,
		} );

	const dynamicPageTemplates =
		templates &&
		templates.filter( ( template ) => {
			return template.slug === '404' || template.slug === 'search';
		} );

	const homeTemplate =
		templates?.find( ( template ) => template.slug === 'front-page' ) ||
		templates?.find( ( template ) => template.slug === 'home' ) ||
		templates?.find( ( template ) => template.slug === 'index' );

	const pagesAndTemplates = pages?.concat( dynamicPageTemplates, [
		homeTemplate,
	] );

	const { frontPage, postsPage } = useSelect( ( select ) => {
		const { getEntityRecord } = select( coreStore );

		const siteSettings = getEntityRecord( 'root', 'site' );
		return {
			frontPage: siteSettings?.page_on_front,
			postsPage: siteSettings?.page_for_posts,
		};
	}, [] );

	const isHomePageBlog = frontPage === postsPage;

	if ( ! isHomePageBlog ) {
		const homePageIndex = pages?.findIndex(
			( item ) => item.id === frontPage
		);
		const homePage = pages?.splice( homePageIndex, 1 );
		pages?.splice( 0, 0, ...homePage );

		const postsPageIndex = pages?.findIndex(
			( item ) => item.id === postsPage
		);

		const blogPage = pages?.splice( postsPageIndex, 1 );

		pages?.splice( 1, 0, ...blogPage );
	}

	return (
		<SidebarNavigationScreen
			title={ __( 'Pages' ) }
			description={ __( 'Browse and edit pages on your site.' ) }
			content={
				<>
					{ ( isLoadingPages || isLoadingTemplates ) && (
						<ItemGroup>
							<Item>{ __( 'Loading pages' ) }</Item>
						</ItemGroup>
					) }
					{ ! ( isLoadingPages || isLoadingTemplates ) && (
						<ItemGroup>
							{ ! pagesAndTemplates?.length && (
								<Item>{ __( 'No page found' ) }</Item>
							) }
							{ isHomePageBlog && homeTemplate && (
								<PageItem
									postType="wp_template"
									postId={ homeTemplate.id }
									key={ homeTemplate.id }
									icon={ home }
									withChevron
								>
									{ decodeEntities(
										homeTemplate.title?.rendered
									) ?? __( '(no title)' ) }
								</PageItem>
							) }
							{ pages?.map( ( item ) => {
								const pageIsFrontPage = item.id === frontPage;
								const pageIsPostsPage = item.id === postsPage;
								let itemIcon;
								switch ( item.id ) {
									case frontPage:
										itemIcon = home;
										break;
									case postsPage:
										itemIcon = loop;
										break;
									default:
										itemIcon = page;
								}
								return (
									<PageItem
										postId={ item.id }
										key={ item.id }
										icon={ itemIcon }
										withChevron
									>
										{ decodeEntities(
											item.title?.rendered
										) ?? __( '(no title)' ) }
										{ pageIsFrontPage && (
											<Text className="edit-site-sidebar-navigation-item__type">
												{ __( ' - Front Page' ) }
											</Text>
										) }
										{ pageIsPostsPage && (
											<Text className="edit-site-sidebar-navigation-item__type">
												{ __( ' - Posts Page' ) }
											</Text>
										) }
									</PageItem>
								);
							} ) }
							{ dynamicPageTemplates?.map( ( item ) => (
								<PageItem
									postType="wp_template"
									postId={ item.id }
									key={ item.id }
									icon={ layout }
									withChevron
								>
									{ decodeEntities( item.title?.rendered ) ??
										__( '(no title)' ) }
								</PageItem>
							) ) }
							<SidebarNavigationItem
								className="edit-site-sidebar-navigation-screen-pages__see-all"
								href="edit.php?post_type=page"
								onClick={ () => {
									document.location =
										'edit.php?post_type=page';
								} }
							>
								{ __( 'Manage all pages' ) }
							</SidebarNavigationItem>
						</ItemGroup>
					) }
				</>
			}
		/>
	);
}<|MERGE_RESOLUTION|>--- conflicted
+++ resolved
@@ -5,16 +5,14 @@
 	__experimentalItemGroup as ItemGroup,
 	__experimentalItem as Item,
 	__experimentalText as Text,
+	Button,
 } from '@wordpress/components';
 import { __ } from '@wordpress/i18n';
 import { useEntityRecords, store as coreStore } from '@wordpress/core-data';
 import { decodeEntities } from '@wordpress/html-entities';
-<<<<<<< HEAD
-import { layout, page, home, loop } from '@wordpress/icons';
-import { useSelect } from '@wordpress/data';
-=======
+import { layout, page, home, loop, edit, settings } from '@wordpress/icons';
+import { useSelect, useDispatch } from '@wordpress/data';
 import { privateApis as routerPrivateApis } from '@wordpress/router';
->>>>>>> e3d4d119
 
 /**
  * Internal dependencies
@@ -22,17 +20,17 @@
 import SidebarNavigationScreen from '../sidebar-navigation-screen';
 import { useLink } from '../routes/link';
 import SidebarNavigationItem from '../sidebar-navigation-item';
-<<<<<<< HEAD
+import { unlock } from '../../private-apis';
+import { store as editSiteStore } from '../../store';
+
+const { useLocation } = unlock( routerPrivateApis );
 
 const PageItem = ( { postType = 'page', postId, ...props } ) => {
-=======
-import SidebarNavigationSubtitle from '../sidebar-navigation-subtitle';
-import { unlock } from '../../private-apis';
-
-const PageItem = ( { postId, ...props } ) => {
+	const { setCanvasMode } = unlock( useDispatch( editSiteStore ) );
+	const { params } = useLocation();
+
 	const { useHistory } = unlock( routerPrivateApis );
 	const history = useHistory();
->>>>>>> e3d4d119
 	const linkInfo = useLink( {
 		postType,
 		postId,
@@ -47,11 +45,47 @@
 		} );
 	};
 
+	const handleInfoClick = ( event ) => {
+		event.stopPropagation();
+		history.push( {
+			postId,
+			postType: 'page',
+		} );
+	};
+
+	const handleEditClick = ( event ) => {
+		event.stopPropagation();
+		setCanvasMode( 'edit' );
+		history.push( {
+			postId,
+			postType: 'page',
+		} );
+	};
+
+	console.log( 'params:', params, postId );
+
 	return (
 		<SidebarNavigationItem
-			onMouseEnter={ handleNavigationItemHover }
+			onClick={ handleNavigationItemHover }
 			onFocus={ handleNavigationItemHover }
-			{ ...linkInfo }
+			linkInfo={ linkInfo }
+			isActive={ params.postId === String( postId ) }
+			actions={
+				<>
+					<Button
+						isSmall
+						variant="tertiary"
+						icon={ settings }
+						onClick={ handleInfoClick }
+					/>
+					<Button
+						isSmall
+						variant="primary"
+						icon={ edit }
+						onClick={ handleEditClick }
+					/>
+				</>
+			}
 			{ ...props }
 		/>
 	);
@@ -133,7 +167,6 @@
 									postId={ homeTemplate.id }
 									key={ homeTemplate.id }
 									icon={ home }
-									withChevron
 								>
 									{ decodeEntities(
 										homeTemplate.title?.rendered
@@ -159,7 +192,6 @@
 										postId={ item.id }
 										key={ item.id }
 										icon={ itemIcon }
-										withChevron
 									>
 										{ decodeEntities(
 											item.title?.rendered
@@ -183,7 +215,6 @@
 									postId={ item.id }
 									key={ item.id }
 									icon={ layout }
-									withChevron
 								>
 									{ decodeEntities( item.title?.rendered ) ??
 										__( '(no title)' ) }
