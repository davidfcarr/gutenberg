<?php
/**
 * Server-side rendering of the `core/post-featured-image` block.
 *
 * @package WordPress
 */

/**
 * Renders the `core/post-featured-image` block on the server.
 *
 * @param array    $attributes Block attributes.
 * @param string   $content    Block default content.
 * @param WP_Block $block      Block instance.
 * @return string Returns the featured image for the current post.
 */
function render_block_core_post_featured_image( $attributes, $content, $block ) {
	if ( ! isset( $block->context['postId'] ) ) {
		return '';
	}
	$post_ID = $block->context['postId'];

	// Check is needed for backward compatibility with third-party plugins
	// that might rely on the `in_the_loop` check; calling `the_post` sets it to true.
	if ( ! in_the_loop() && have_posts() ) {
		the_post();
	}

	$is_link        = isset( $attributes['isLink'] ) && $attributes['isLink'];
	$size_slug      = isset( $attributes['sizeSlug'] ) ? $attributes['sizeSlug'] : 'post-thumbnail';
	$attr           = get_block_core_post_featured_image_border_attributes( $attributes );
	$overlay_markup = get_block_core_post_featured_image_overlay_element_markup( $attributes );
	$caption        = isset( $attributes['caption'] ) ? $attributes['caption'] : '';

	if ( $is_link ) {
		$attr['alt'] = trim( strip_tags( get_the_title( $post_ID ) ) );
	}

	if ( ! empty( $attributes['height'] ) ) {
		$extra_styles = "height:{$attributes['height']};";
		if ( ! empty( $attributes['scale'] ) ) {
			$extra_styles .= "object-fit:{$attributes['scale']};";
		}
		$attr['style'] = empty( $attr['style'] ) ? $extra_styles : $attr['style'] . $extra_styles;
	}

	$featured_image = get_the_post_thumbnail( $post_ID, $size_slug, $attr );
	if ( ! $featured_image ) {
		return '';
	}
	if ( $is_link ) {
		$link_target    = $attributes['linkTarget'];
		$rel            = ! empty( $attributes['rel'] ) ? 'rel="' . esc_attr( $attributes['rel'] ) . '"' : '';
		$height         = ! empty( $attributes['height'] ) ? 'style="' . esc_attr( safecss_filter_attr( 'height:' . $attributes['height'] ) ) . '"' : '';
		$featured_image = sprintf(
			'<a href="%1$s" target="%2$s" %3$s %4$s>%5$s%6$s</a>',
			get_the_permalink( $post_ID ),
			esc_attr( $link_target ),
			$rel,
			$height,
			$featured_image,
			$overlay_markup
		);
	} else {
		$featured_image = $featured_image . $overlay_markup;
	}

<<<<<<< HEAD
	$image_caption = '';
	if ( $caption ) {
		$image_caption = '<figcaption class="wp-element-caption">' . $caption . '</figcaption>';
	}

	$wrapper_attributes = empty( $attributes['width'] )
		? get_block_wrapper_attributes()
		: get_block_wrapper_attributes( array( 'style' => "width:{$attributes['width']};" ) );

	return "<figure {$wrapper_attributes}>{$featured_image}{$image_caption}</figure>";
=======
	$width  = ! empty( $attributes['width'] ) ? esc_attr( safecss_filter_attr( 'width:' . $attributes['width'] ) ) . ';' : '';
	$height = ! empty( $attributes['height'] ) ? esc_attr( safecss_filter_attr( 'height:' . $attributes['height'] ) ) . ';' : '';
	if ( ! $height && ! $width ) {
		$wrapper_attributes = get_block_wrapper_attributes();
	} else {
		$wrapper_attributes = get_block_wrapper_attributes( array( 'style' => $width . $height ) );
	}
	return "<figure {$wrapper_attributes}>{$featured_image}</figure>";
>>>>>>> e0f919c3
}

/**
 * Generate markup for the HTML element that will be used for the overlay.
 *
 * @param array $attributes Block attributes.
 *
 * @return string HTML markup in string format.
 */
function get_block_core_post_featured_image_overlay_element_markup( $attributes ) {
	$has_dim_background  = isset( $attributes['dimRatio'] ) && $attributes['dimRatio'];
	$has_gradient        = isset( $attributes['gradient'] ) && $attributes['gradient'];
	$has_custom_gradient = isset( $attributes['customGradient'] ) && $attributes['customGradient'];
	$has_solid_overlay   = isset( $attributes['overlayColor'] ) && $attributes['overlayColor'];
	$has_custom_overlay  = isset( $attributes['customOverlayColor'] ) && $attributes['customOverlayColor'];
	$class_names         = array( 'wp-block-post-featured-image__overlay' );
	$styles              = array();

	if ( ! $has_dim_background ) {
		return '';
	}

	// Apply border classes and styles.
	$border_attributes = get_block_core_post_featured_image_border_attributes( $attributes );

	if ( ! empty( $border_attributes['class'] ) ) {
		$class_names[] = $border_attributes['class'];
	}

	if ( ! empty( $border_attributes['style'] ) ) {
		$styles[] = $border_attributes['style'];
	}

	// Apply overlay and gradient classes.
	if ( $has_dim_background ) {
		$class_names[] = 'has-background-dim';
		$class_names[] = "has-background-dim-{$attributes['dimRatio']}";
	}

	if ( $has_solid_overlay ) {
		$class_names[] = "has-{$attributes['overlayColor']}-background-color";
	}

	if ( $has_gradient || $has_custom_gradient ) {
		$class_names[] = 'has-background-gradient';
	}

	if ( $has_gradient ) {
		$class_names[] = "has-{$attributes['gradient']}-gradient-background";
	}

	// Apply background styles.
	if ( $has_custom_gradient ) {
		$styles[] = sprintf( 'background-image: %s;', $attributes['customGradient'] );
	}

	if ( $has_custom_overlay ) {
		$styles[] = sprintf( 'background-color: %s;', $attributes['customOverlayColor'] );
	}

	return sprintf(
		'<span class="%s" style="%s" aria-hidden="true"></span>',
		esc_attr( implode( ' ', $class_names ) ),
		esc_attr( safecss_filter_attr( implode( ' ', $styles ) ) )
	);
}

/**
 * Generates class names and styles to apply the border support styles for
 * the Post Featured Image block.
 *
 * @param array $attributes The block attributes.
 * @return array The border-related classnames and styles for the block.
 */
function get_block_core_post_featured_image_border_attributes( $attributes ) {
	$border_styles = array();
	$sides         = array( 'top', 'right', 'bottom', 'left' );

	// Border radius.
	if ( isset( $attributes['style']['border']['radius'] ) ) {
		$border_styles['radius'] = $attributes['style']['border']['radius'];
	}

	// Border style.
	if ( isset( $attributes['style']['border']['style'] ) ) {
		$border_styles['style'] = $attributes['style']['border']['style'];
	}

	// Border width.
	if ( isset( $attributes['style']['border']['width'] ) ) {
		$border_styles['width'] = $attributes['style']['border']['width'];
	}

	// Border color.
	$preset_color           = array_key_exists( 'borderColor', $attributes ) ? "var:preset|color|{$attributes['borderColor']}" : null;
	$custom_color           = _wp_array_get( $attributes, array( 'style', 'border', 'color' ), null );
	$border_styles['color'] = $preset_color ? $preset_color : $custom_color;

	// Individual border styles e.g. top, left etc.
	foreach ( $sides as $side ) {
		$border                 = _wp_array_get( $attributes, array( 'style', 'border', $side ), null );
		$border_styles[ $side ] = array(
			'color' => isset( $border['color'] ) ? $border['color'] : null,
			'style' => isset( $border['style'] ) ? $border['style'] : null,
			'width' => isset( $border['width'] ) ? $border['width'] : null,
		);
	}

	$styles     = wp_style_engine_get_styles( array( 'border' => $border_styles ) );
	$attributes = array();
	if ( ! empty( $styles['classnames'] ) ) {
		$attributes['class'] = $styles['classnames'];
	}
	if ( ! empty( $styles['css'] ) ) {
		$attributes['style'] = $styles['css'];
	}
	return $attributes;
}

/**
 * Registers the `core/post-featured-image` block on the server.
 */
function register_block_core_post_featured_image() {
	register_block_type_from_metadata(
		__DIR__ . '/post-featured-image',
		array(
			'render_callback' => 'render_block_core_post_featured_image',
		)
	);
}
add_action( 'init', 'register_block_core_post_featured_image' );<|MERGE_RESOLUTION|>--- conflicted
+++ resolved
@@ -64,18 +64,11 @@
 		$featured_image = $featured_image . $overlay_markup;
 	}
 
-<<<<<<< HEAD
 	$image_caption = '';
 	if ( $caption ) {
 		$image_caption = '<figcaption class="wp-element-caption">' . $caption . '</figcaption>';
 	}
 
-	$wrapper_attributes = empty( $attributes['width'] )
-		? get_block_wrapper_attributes()
-		: get_block_wrapper_attributes( array( 'style' => "width:{$attributes['width']};" ) );
-
-	return "<figure {$wrapper_attributes}>{$featured_image}{$image_caption}</figure>";
-=======
 	$width  = ! empty( $attributes['width'] ) ? esc_attr( safecss_filter_attr( 'width:' . $attributes['width'] ) ) . ';' : '';
 	$height = ! empty( $attributes['height'] ) ? esc_attr( safecss_filter_attr( 'height:' . $attributes['height'] ) ) . ';' : '';
 	if ( ! $height && ! $width ) {
@@ -83,8 +76,7 @@
 	} else {
 		$wrapper_attributes = get_block_wrapper_attributes( array( 'style' => $width . $height ) );
 	}
-	return "<figure {$wrapper_attributes}>{$featured_image}</figure>";
->>>>>>> e0f919c3
+	return "<figure {$wrapper_attributes}>{$featured_image}{$image_caption}</figure>";
 }
 
 /**
