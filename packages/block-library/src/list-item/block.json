--- conflicted
+++ resolved
@@ -20,10 +20,7 @@
 	},
 	"supports": {
 		"className": false,
-<<<<<<< HEAD
 		"__experimentalSelector": ".wp-block-list > li",
-=======
-		"__experimentalSelector": "li",
 		"spacing": {
 			"margin": true,
 			"padding": true,
@@ -32,7 +29,6 @@
 				"padding": false
 			}
 		},
->>>>>>> 2d43054e
 		"typography": {
 			"fontSize": true,
 			"lineHeight": true,
