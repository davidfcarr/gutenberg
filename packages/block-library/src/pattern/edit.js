/**
 * WordPress dependencies
 */
import { cloneBlock } from '@wordpress/blocks';
import { useSelect, useDispatch } from '@wordpress/data';
import { useEffect } from '@wordpress/element';
import {
	store as blockEditorStore,
	useBlockProps,
	useInnerBlocksProps,
} from '@wordpress/block-editor';

const PatternEdit = ( { attributes, clientId } ) => {
	const { slug, syncStatus } = attributes;
	const { selectedPattern, innerBlocks } = useSelect(
		( select ) => {
			return {
				selectedPattern:
					select( blockEditorStore ).__experimentalGetParsedPattern(
						slug
					),
				innerBlocks:
					select( blockEditorStore ).getBlock( clientId )
						?.innerBlocks,
			};
		},
		[ slug, clientId ]
	);
	const {
		replaceBlocks,
		replaceInnerBlocks,
		__unstableMarkNextChangeAsNotPersistent,
	} = useDispatch( blockEditorStore );

	// Run this effect when the component loads.
	// This adds the Pattern's contents to the post.
	useEffect( () => {
		if ( selectedPattern?.blocks && ! innerBlocks?.length ) {
			// We batch updates to block list settings to avoid triggering cascading renders
			// for each container block included in a tree and optimize initial render.
			// Since the above uses microtasks, we need to use a microtask here as well,
			// because nested pattern blocks cannot be inserted if the parent block supports
			// inner blocks but doesn't have blockSettings in the state.
			window.queueMicrotask( () => {
				// Clone blocks from the pattern before insertion to ensure they receive
				// distinct client ids. See https://github.com/WordPress/gutenberg/issues/50628.
				const clonedBlocks = selectedPattern.blocks.map( ( block ) =>
					cloneBlock( block )
				);
				__unstableMarkNextChangeAsNotPersistent();
<<<<<<< HEAD
				replaceBlocks(
					clientId,
					selectedPattern.blocks,
					/* indexToSelect: */ undefined,
					/* initialPosition: */ 0,
					{
						skipChecks: true,
					}
				);
=======
				if ( syncStatus === 'partial' ) {
					replaceInnerBlocks( clientId, clonedBlocks );
					return;
				}
				replaceBlocks( clientId, clonedBlocks );
>>>>>>> b0d2da03
			} );
		}
	}, [
		clientId,
		selectedPattern?.blocks,
		replaceInnerBlocks,
		__unstableMarkNextChangeAsNotPersistent,
		innerBlocks,
		syncStatus,
		replaceBlocks,
	] );

	const blockProps = useBlockProps( {
		className: slug?.replace( '/', '-' ),
	} );

	const innerBlocksProps = useInnerBlocksProps( blockProps, {
		templateLock: syncStatus === 'partial' ? 'contentOnly' : false,
	} );

	if ( syncStatus !== 'partial' ) {
		return <div { ...blockProps } />;
	}

	return <div { ...innerBlocksProps } />;
};

export default PatternEdit;<|MERGE_RESOLUTION|>--- conflicted
+++ resolved
@@ -48,7 +48,10 @@
 					cloneBlock( block )
 				);
 				__unstableMarkNextChangeAsNotPersistent();
-<<<<<<< HEAD
+				if ( syncStatus === 'partial' ) {
+					replaceInnerBlocks( clientId, clonedBlocks );
+					return;
+				}
 				replaceBlocks(
 					clientId,
 					selectedPattern.blocks,
@@ -58,13 +61,6 @@
 						skipChecks: true,
 					}
 				);
-=======
-				if ( syncStatus === 'partial' ) {
-					replaceInnerBlocks( clientId, clonedBlocks );
-					return;
-				}
-				replaceBlocks( clientId, clonedBlocks );
->>>>>>> b0d2da03
 			} );
 		}
 	}, [
