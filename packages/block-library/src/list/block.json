{
	"$schema": "https://schemas.wp.org/trunk/block.json",
	"apiVersion": 3,
	"name": "core/list",
	"title": "List",
	"category": "text",
	"allowedBlocks": [ "core/list-item" ],
	"description": "Create a bulleted or numbered list.",
	"keywords": [ "bullet list", "ordered list", "numbered list" ],
	"textdomain": "default",
	"attributes": {
		"ordered": {
			"type": "boolean",
			"default": false,
			"__experimentalRole": "content"
		},
		"values": {
			"type": "string",
			"source": "html",
			"selector": "ol,ul",
			"multiline": "li",
			"__unstableMultilineWrapperTags": [ "ol", "ul" ],
			"default": "",
			"__experimentalRole": "content"
		},
		"type": {
			"type": "string"
		},
		"start": {
			"type": "number"
		},
		"reversed": {
			"type": "boolean"
		},
		"placeholder": {
			"type": "string"
		}
	},
	"supports": {
		"anchor": true,
<<<<<<< HEAD
		"className": true,
=======
		"html": false,
		"className": false,
>>>>>>> 690d933c
		"typography": {
			"fontSize": true,
			"lineHeight": true,
			"__experimentalFontFamily": true,
			"__experimentalFontWeight": true,
			"__experimentalFontStyle": true,
			"__experimentalTextTransform": true,
			"__experimentalTextDecoration": true,
			"__experimentalLetterSpacing": true,
			"__experimentalDefaultControls": {
				"fontSize": true
			}
		},
		"color": {
			"gradients": true,
			"link": true,
			"__experimentalDefaultControls": {
				"background": true,
				"text": true
			}
		},
		"spacing": {
			"margin": true,
			"padding": true,
			"__experimentalDefaultControls": {
				"margin": false,
				"padding": false
			}
		},
		"__unstablePasteTextInline": true,
		"__experimentalOnMerge": true,
		"__experimentalSlashInserter": true,
		"interactivity": {
			"clientNavigation": true
		}
	},
	"editorStyle": "wp-block-list-editor",
	"style": "wp-block-list"
}<|MERGE_RESOLUTION|>--- conflicted
+++ resolved
@@ -38,12 +38,8 @@
 	},
 	"supports": {
 		"anchor": true,
-<<<<<<< HEAD
+		"html": false,
 		"className": true,
-=======
-		"html": false,
-		"className": false,
->>>>>>> 690d933c
 		"typography": {
 			"fontSize": true,
 			"lineHeight": true,
