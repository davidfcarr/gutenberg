--- conflicted
+++ resolved
@@ -11,7 +11,6 @@
 	"supports": {
 		"reusable": false,
 		"html": false,
-<<<<<<< HEAD
 		"spacing": {
 			"margin": true,
 			"padding": true
@@ -22,13 +21,12 @@
 					"right": "0.5em",
 					"bottom": "0.5em"
 				}
-=======
+		},
 		"color": {
 			"gradients": true,
 			"text": false,
 			"__experimentalDefaultControls": {
 				"background": true
->>>>>>> d5533aa7
 			}
 		},
 		"typography": {
