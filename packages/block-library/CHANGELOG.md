<!-- Learn how to maintain this file at https://github.com/WordPress/gutenberg/tree/HEAD/packages#maintaining-changelogs. -->

## Unreleased

<<<<<<< HEAD
### New Feature

-   Query Loop Block: Moves per page, offset, and pages controls into Inspector Controls. ([#58207](https://github.com/WordPress/gutenberg/pull/58207))
=======
## 8.27.0 (2024-01-24)
>>>>>>> 388a1e95

## 8.26.0 (2024-01-10)

## 8.25.0 (2023-12-13)

## 8.24.0 (2023-11-29)

## 8.23.0 (2023-11-16)

## 8.22.0 (2023-11-02)

## 8.21.0 (2023-10-18)

### Bug Fix

-   Fix Image block lightbox missing alt attribute and improve accessibility. ([#54608](https://github.com/WordPress/gutenberg/pull/55010))

## 8.20.0 (2023-10-05)

## 8.19.0 (2023-09-20)

## 8.18.0 (2023-08-31)

## 8.17.0 (2023-08-16)

## 8.16.0 (2023-08-10)

## 8.15.0 (2023-07-20)

## 8.14.0 (2023-07-05)

## 8.13.0 (2023-06-23)

## 8.12.0 (2023-06-07)

## 8.11.0 (2023-05-24)

## 8.10.0 (2023-05-10)

## 8.9.0 (2023-04-26)

## 8.8.0 (2023-04-12)

## 8.7.0 (2023-03-29)

## 8.6.0 (2023-03-15)

## 8.5.0 (2023-03-01)

## 8.4.0 (2023-02-15)

## 8.3.0 (2023-02-01)

## 8.2.0 (2023-01-11)

## 8.1.0 (2023-01-02)

## 8.0.0 (2022-12-14)

### Breaking Changes

-   Updated dependencies to require React 18 ([45235](https://github.com/WordPress/gutenberg/pull/45235))

## 7.19.0 (2022-11-16)

## 7.18.0 (2022-11-02)

## 7.17.0 (2022-10-19)

## 7.16.0 (2022-10-05)

## 7.15.0 (2022-09-21)

## 7.14.0 (2022-09-13)

### New Feature

-   Made it possible to import individual blocks ([#42258](https://github.com/WordPress/gutenberg/pull/42258)). Check [README](./README.md#loading-individual-blocks) for more information.

## 7.13.0 (2022-08-24)

### Bug Fix

-   Ensure all dependencies allow version ranges ([#43355](https://github.com/WordPress/gutenberg/pull/43355)).

## 7.12.0 (2022-08-10)

## 7.11.0 (2022-07-27)

## 7.10.0 (2022-07-13)

## 7.9.0 (2022-06-29)

## 7.8.0 (2022-06-15)

## 7.7.0 (2022-06-01)

## 7.6.0 (2022-05-18)

### Enhancement

-   Declare blocks as \_\_experimental in block.json to automate syncing Gutenberg packages to WordPress ([#40655](https://github.com/WordPress/gutenberg/pull/40655)).

## 7.5.0 (2022-05-04)

## 7.4.0 (2022-04-21)

## 7.3.0 (2022-04-08)

## 7.2.0 (2022-03-23)

### Bug Fix

-   Table block: Fix deprecation eligibility to prevent loss of named (color palette) background color ([#39445](https://github.com/WordPress/gutenberg/pull/39445)).

### Enhancement

-   Social Icons: Avoid loss of previously selected background color when switching back from "Logos Only" style ([#39276](https://github.com/WordPress/gutenberg/pull/39276)).

## 7.1.0 (2022-03-11)

## 7.0.0 (2022-02-10)

### Breaking Change

-   The `GUTENBERG_PHASE` environment variable has been renamed to `IS_GUTENBERG_PLUGIN` and is now a boolean ([#38202](https://github.com/WordPress/gutenberg/pull/38202)).

### Bug Fix

-   Gallery block: disable edit as html support ([#39318](https://github.com/WordPress/gutenberg/pull/39318)).
-   Removed unused `@wordpress/escape-html` and `@wordpress/is-shallow-equal` dependencies ([#38388](https://github.com/WordPress/gutenberg/pull/38388)).

## 6.1.0 (2022-01-27)

-   Code quality: Add block schema to each core block ([#35900](https://github.com/WordPress/gutenberg/pull/35900)).

## 6.0.0 (2021-09-09)

### Breaking Change

-   Remove the background-colors, foreground-colors, and gradient-colors mixins.

## 5.0.0 (2021-07-29)

### Breaking Change

-   Upgraded React components to work with v17.0 ([#29118](https://github.com/WordPress/gutenberg/pull/29118)). There are no new features in React v17.0 as explained in the [blog post](https://reactjs.org/blog/2020/10/20/react-v17.html).

## 4.0.0 (2021-07-21)

### Breaking Changes

-   Removes the `core/legacy-widget` block. This is now in `@wordpress/widgets` via `registerLegacyWidgetBlock()`.

### Bug Fixes

-   Include missing attributes when upgrading embed block ([#33235](https://github.com/WordPress/gutenberg/pull/33235))

## 3.2.0 (2021-05-24)

### New Features

-   Marks the `core/legacy-widget` block as stable.

## 3.1.0 (2021-05-20)

## 3.0.0 (2021-05-14)

### Breaking Changes

-   Drop support for Internet Explorer 11 ([#31110](https://github.com/WordPress/gutenberg/pull/31110)). Learn more at https://make.wordpress.org/core/2021/04/22/ie-11-support-phase-out-plan/.
-   Increase the minimum Node.js version to v12 matching Long Term Support releases ([#31270](https://github.com/WordPress/gutenberg/pull/31270)). Learn more at https://nodejs.org/en/about/releases/.

## 2.29.0 (2021-03-17)

### Bug Fixes

-   Fix a regression where the Cover block migration would not work with a non-default contentPosition ([#29542](https://github.com/WordPress/gutenberg/pull/29542))

## 2.28.0 (2021-02-01)

### New Features

-   Allow setting the `crossOrigin` attribute so the `useTransformImage` hook can use cross-origin sources ([#28255](https://github.com/WordPress/gutenberg/pull/28255/)).

### Bug Fixes

-   Fix a regression where the Cover block migration would not work with custom units for `minHeight` ([#28627](https://github.com/WordPress/gutenberg/pull/28627))

## 2.27.0 (2020-12-17)

### Enhancement

-   File Block: Copy url button is moved to Block toolbar.
-   Code and Preformatted Blocks: delete on backspace from an empty block.

### Bug Fixes

-   Fix a regression where the Cover would not show opacity controls for the default overlay color ([#26625](https://github.com/WordPress/gutenberg/pull/26625)).
-   Fix a regression ([#26545](https://github.com/WordPress/gutenberg/pull/26545)) where the Cover block lost its default background overlay color
    ([#26569](https://github.com/WordPress/gutenberg/pull/26569)).
-   Fix Image Block, reset image dimensions when replace URL. bug mentioned in ([#26333](https://github.com/WordPress/gutenberg/issues/26333)).

### Enhancement

-   File Block: Copy url button is moved to Block toolbar.

## 2.23.0 (2020-09-03)

### Enhancement

-   Site title is now a link.

### New Features

-   Add heading level controls to Site Title block.

## 2.12.0 (2020-01-13)

### Bug Fixes

-   Fixes a regression published in version 2.9.2 that would prevent some build tools from including
    styles provided in the packages build-styles directory.

## 2.7.0 (2019-08-05)

### Enhancements

-   Heading block uses `has-text-align-*` class names rather than inline style for text alignment.
-   Verse block uses `has-text-align-*` class names rather than inline style for text alignment.

### Bug Fixes

-   Fixed insertion of columns in the table block, which now inserts columns for all table sections ([#16410](https://github.com/WordPress/gutenberg/pull/16410))

## 2.6.0 (2019-06-12)

-   Fixed an issue with creating upgraded embed blocks that are not registered ([#15883](https://github.com/WordPress/gutenberg/issues/15883)).

## 2.5.0 (2019-05-21)

-   Add vertical alignment controls to Columns Block ([#13899](https://github.com/WordPress/gutenberg/pull/13899/)).
-   Add vertical alignment controls to Media & Text Block ([#13989](https://github.com/WordPress/gutenberg/pull/13989)).
-   Add `wide` and `full` alignments to Archives block ([#14533](https://github.com/WordPress/gutenberg/pull/14533)).
-   Add `wide` and `full` alignments to Categories block ([#14533](https://github.com/WordPress/gutenberg/pull/14533)).
-   Add all alignment options to RSS block ([#14533](https://github.com/WordPress/gutenberg/pull/14533)).
-   Add all alignment options to Search block ([#14533](https://github.com/WordPress/gutenberg/pull/14533)).
-   Add image fill option and focal point picker to Media & Text block ([#14445](https://github.com/WordPress/gutenberg/pull/14445)).
-   Updated the edit flow of the `image` block, updated the edit icon and unified the image editing in only one UI based on `MediaPlaceholder`

### Bug Fixes

-   fix uncaught error in `columns` block due to accessing a property on an object that might be undefined [#14605](https://github.com/WordPress/gutenberg/pull/14605)

## 2.3.0 (2019-03-06)

### New Feature

-   Add background color controls for the table block.
-   Add new `RSS` block ([#7966](https://github.com/WordPress/gutenberg/pull/7966)).
-   Add new `Search` block ([#13583](https://github.com/WordPress/gutenberg/pull/13583)).

## 2.2.12 (2019-01-03)

## 2.2.11 (2018-12-18)

## 2.2.10 (2018-12-12)

## 2.2.9 (2018-11-30)

## 2.2.8 (2018-11-30)

## 2.2.7 (2018-11-22)

## 2.2.6 (2018-11-21)

## 2.2.5 (2018-11-20)

## 2.2.4 (2018-11-15)

## 2.2.3 (2018-11-12)

### Bug Fixes

-   Add a minimum width for the audio block to fixed floated audio blocks.

## 2.2.2 (2018-11-12)

### Polish

-   Columns Block: Improve usability while editing columns.

## 2.2.1 (2018-11-09)

## 2.2.0 (2018-11-09)

### New Features

-   Gallery Block: Add screen reader support for order of images in gallery.

## 2.1.8 (2018-11-03)

### Polish

-   File Block: Create file blocks when dropping multiple files at once.

## 2.1.7 (2018-10-30)

## 2.1.6 (2018-10-30)

### Bug Fixes

-   Classic Block: Prevent theme styles from italicising the italicise button.
-   Gallery Block: Fix the "Remove Image" button appearing blank when an image is focussed.

## 2.1.5 (2018-10-29)

## 2.1.4 (2018-10-22)

### Bug Fixes

-   Video Block: Set correct media types for the poster image.

## 2.1.3 (2018-10-19)

## 2.1.2 (2018-10-18)

## 2.1.0 (2018-10-10)

### New Features

-   Include the classic block if `wp.oldEditor` is defined.
-   Include the HTML block.

## 2.0.0 (2018-09-05)

### Breaking Change

-   Change how required built-ins are polyfilled with Babel 7 ([#9171](https://github.com/WordPress/gutenberg/pull/9171)). If you're using an environment that has limited or no support for ES2015+ such as lower versions of IE then using [core-js](https://github.com/zloirock/core-js) or [@babel/polyfill](https://babeljs.io/docs/en/next/babel-polyfill) will add support for these methods.

### Deprecations

-   Attribute type coercion has been deprecated. Omit the source to preserve type via serialized comment demarcation.<|MERGE_RESOLUTION|>--- conflicted
+++ resolved
@@ -2,13 +2,11 @@
 
 ## Unreleased
 
-<<<<<<< HEAD
 ### New Feature
 
 -   Query Loop Block: Moves per page, offset, and pages controls into Inspector Controls. ([#58207](https://github.com/WordPress/gutenberg/pull/58207))
-=======
+
 ## 8.27.0 (2024-01-24)
->>>>>>> 388a1e95
 
 ## 8.26.0 (2024-01-10)
 
