// Jest Snapshot v1, https://goo.gl/fbAQLP

exports[`ReusableBlockDeleteButton matches the snapshot 1`] = `
<MenuItem
  disabled={false}
<<<<<<< HEAD
  icon={
    <SVG
      viewBox="-2 -2 24 24"
      xmlns="http://www.w3.org/2000/svg"
    >
      <Path
        d="M14.95 6.46L11.41 10l3.54 3.54-1.41 1.41L10 11.42l-3.53 3.53-1.42-1.42L8.58 10 5.05 6.47l1.42-1.42L10 8.58l3.54-3.53z"
      />
    </SVG>
  }
=======
>>>>>>> 251bab45
  onClick={[Function]}
>
  Remove from Reusable blocks
</MenuItem>
`;<|MERGE_RESOLUTION|>--- conflicted
+++ resolved
@@ -3,19 +3,6 @@
 exports[`ReusableBlockDeleteButton matches the snapshot 1`] = `
 <MenuItem
   disabled={false}
-<<<<<<< HEAD
-  icon={
-    <SVG
-      viewBox="-2 -2 24 24"
-      xmlns="http://www.w3.org/2000/svg"
-    >
-      <Path
-        d="M14.95 6.46L11.41 10l3.54 3.54-1.41 1.41L10 11.42l-3.53 3.53-1.42-1.42L8.58 10 5.05 6.47l1.42-1.42L10 8.58l3.54-3.53z"
-      />
-    </SVG>
-  }
-=======
->>>>>>> 251bab45
   onClick={[Function]}
 >
   Remove from Reusable blocks
