/**
 * WordPress dependencies
 */
import {
	FontSizePicker,
	__experimentalNumberControl as NumberControl,
	__experimentalToolsPanel as ToolsPanel,
	__experimentalToolsPanelItem as ToolsPanelItem,
} from '@wordpress/components';
import { __, isRTL } from '@wordpress/i18n';
import { useCallback } from '@wordpress/element';

/**
 * Internal dependencies
 */
import {
	mergeOrigins,
	overrideOrigins,
	hasOriginValue,
} from '../../store/get-block-settings';
import FontFamilyControl from '../font-family';
import FontAppearanceControl from '../font-appearance-control';
import LineHeightControl from '../line-height-control';
import LetterSpacingControl from '../letter-spacing-control';
import TextTransformControl from '../text-transform-control';
import TextDecorationControl from '../text-decoration-control';
import WritingModeControl from '../writing-mode-control';
import { getValueFromVariable, TOOLSPANEL_DROPDOWNMENU_PROPS } from './utils';
import { setImmutably } from '../../utils/object';

const MIN_TEXT_COLUMNS = 1;
const MAX_TEXT_COLUMNS = 6;

export function useHasTypographyPanel( settings ) {
	const hasFontFamily = useHasFontFamilyControl( settings );
	const hasLineHeight = useHasLineHeightControl( settings );
	const hasFontAppearance = useHasAppearanceControl( settings );
	const hasLetterSpacing = useHasLetterSpacingControl( settings );
	const hasTextTransform = useHasTextTransformControl( settings );
	const hasTextDecoration = useHasTextDecorationControl( settings );
	const hasWritingMode = useHasWritingModeControl( settings );
	const hasTextColumns = useHasTextColumnsControl( settings );
	const hasFontSize = useHasFontSizeControl( settings );

	return (
		hasFontFamily ||
		hasLineHeight ||
		hasFontAppearance ||
		hasLetterSpacing ||
		hasTextTransform ||
		hasFontSize ||
		hasTextDecoration ||
		hasWritingMode ||
		hasTextColumns
	);
}

function useHasFontSizeControl( settings ) {
	return (
		hasOriginValue( settings?.typography?.fontSizes ) ||
		settings?.typography?.customFontSize
	);
}

function useHasFontFamilyControl( settings ) {
	return hasOriginValue( settings?.typography?.fontFamilies );
}

function useHasLineHeightControl( settings ) {
	return settings?.typography?.lineHeight;
}

function useHasAppearanceControl( settings ) {
	return settings?.typography?.fontStyle || settings?.typography?.fontWeight;
}

function useAppearanceControlLabel( settings ) {
	if ( ! settings?.typography?.fontStyle ) {
		return __( 'Font weight' );
	}
	if ( ! settings?.typography?.fontWeight ) {
		return __( 'Font style' );
	}
	return __( 'Appearance' );
}

function useHasLetterSpacingControl( settings ) {
	return settings?.typography?.letterSpacing;
}

function useHasTextTransformControl( settings ) {
	return settings?.typography?.textTransform;
}

function useHasTextDecorationControl( settings ) {
	return settings?.typography?.textDecoration;
}

function useHasWritingModeControl( settings ) {
	return settings?.typography?.writingMode;
}

function useHasTextColumnsControl( settings ) {
	return settings?.typography?.textColumns;
}

function getUniqueFontSizesBySlug( settings ) {
	const fontSizes = settings?.typography?.fontSizes ?? {};
	const overriddenFontSizes = overrideOrigins( fontSizes ) ?? [];
	const uniqueSizes = [];
	for ( const currentSize of overriddenFontSizes ) {
		if ( ! uniqueSizes.some( ( { slug } ) => slug === currentSize.slug ) ) {
			uniqueSizes.push( currentSize );
		}
	}
	return uniqueSizes;
}

function TypographyToolsPanel( {
	resetAllFilter,
	onChange,
	value,
	panelId,
	children,
} ) {
	const resetAll = () => {
		const updatedValue = resetAllFilter( value );
		onChange( updatedValue );
	};

	return (
		<ToolsPanel
			label={ __( 'Typography' ) }
			resetAll={ resetAll }
			panelId={ panelId }
			dropdownMenuProps={ TOOLSPANEL_DROPDOWNMENU_PROPS }
		>
			{ children }
		</ToolsPanel>
	);
}

const DEFAULT_CONTROLS = {
	fontFamily: true,
	fontSize: true,
	fontAppearance: true,
	lineHeight: true,
	letterSpacing: true,
	textTransform: true,
	textDecoration: true,
	writingMode: true,
	textColumns: true,
};

export default function TypographyPanel( {
	as: Wrapper = TypographyToolsPanel,
	value,
	onChange,
	inheritedValue = value,
	settings,
	panelId,
	defaultControls = DEFAULT_CONTROLS,
} ) {
	const decodeValue = ( rawValue ) =>
		getValueFromVariable( { settings }, '', rawValue );

	// Font Family
	const hasFontFamilyEnabled = useHasFontFamilyControl( settings );
	const fontFamilies = settings?.typography?.fontFamilies ?? {};
	const mergedFontFamilies = fontFamilies ? mergeOrigins( fontFamilies ) : [];
	const fontFamily = decodeValue( inheritedValue?.typography?.fontFamily );
	const setFontFamily = ( newValue ) => {
		const slug = mergedFontFamilies?.find(
			( { fontFamily: f } ) => f === newValue
		)?.slug;
		onChange(
			setImmutably(
				value,
				[ 'typography', 'fontFamily' ],
				slug
					? `var:preset|font-family|${ slug }`
					: newValue || undefined
			)
		);
	};
	const hasFontFamily = () => !! value?.typography?.fontFamily;
	const resetFontFamily = () => setFontFamily( undefined );

	// Font Size
	const hasFontSizeEnabled = useHasFontSizeControl( settings );
	const disableCustomFontSizes = ! settings?.typography?.customFontSize;
	const mergedFontSizes = getUniqueFontSizesBySlug( settings );

	const fontSize = decodeValue( inheritedValue?.typography?.fontSize );
	const setFontSize = ( newValue, metadata ) => {
		const actualValue = !! metadata?.slug
			? `var:preset|font-size|${ metadata?.slug }`
			: newValue;

		onChange(
			setImmutably(
				value,
				[ 'typography', 'fontSize' ],
				actualValue || undefined
			)
		);
	};
	const hasFontSize = () => !! value?.typography?.fontSize;
	const resetFontSize = () => setFontSize( undefined );

	// Appearance
	const hasAppearanceControl = useHasAppearanceControl( settings );
	const appearanceControlLabel = useAppearanceControlLabel( settings );
	const hasFontStyles = settings?.typography?.fontStyle;
	const hasFontWeights = settings?.typography?.fontWeight;
	const fontStyle = decodeValue( inheritedValue?.typography?.fontStyle );
	const fontWeight = decodeValue( inheritedValue?.typography?.fontWeight );
	const setFontAppearance = ( {
		fontStyle: newFontStyle,
		fontWeight: newFontWeight,
	} ) => {
		onChange( {
			...value,
			typography: {
				...value?.typography,
				fontStyle: newFontStyle || undefined,
				fontWeight: newFontWeight || undefined,
			},
		} );
	};
	const hasFontAppearance = () =>
		!! value?.typography?.fontStyle || !! value?.typography?.fontWeight;
	const resetFontAppearance = () => {
		setFontAppearance( {} );
	};

	// Line Height
	const hasLineHeightEnabled = useHasLineHeightControl( settings );
	const lineHeight = decodeValue( inheritedValue?.typography?.lineHeight );
	const setLineHeight = ( newValue ) => {
		onChange(
			setImmutably(
				value,
				[ 'typography', 'lineHeight' ],
				newValue || undefined
			)
		);
	};
	const hasLineHeight = () => value?.typography?.lineHeight !== undefined;
	const resetLineHeight = () => setLineHeight( undefined );

	// Letter Spacing
	const hasLetterSpacingControl = useHasLetterSpacingControl( settings );
	const letterSpacing = decodeValue(
		inheritedValue?.typography?.letterSpacing
	);
	const setLetterSpacing = ( newValue ) => {
		onChange(
			setImmutably(
				value,
				[ 'typography', 'letterSpacing' ],
				newValue || undefined
			)
		);
	};
	const hasLetterSpacing = () => !! value?.typography?.letterSpacing;
	const resetLetterSpacing = () => setLetterSpacing( undefined );

	// Text Columns
	const hasTextColumnsControl = useHasTextColumnsControl( settings );
	const textColumns = decodeValue( inheritedValue?.typography?.textColumns );
	const setTextColumns = ( newValue ) => {
		onChange(
			setImmutably(
				value,
				[ 'typography', 'textColumns' ],
				newValue || undefined
			)
		);
	};
	const hasTextColumns = () => !! value?.typography?.textColumns;
	const resetTextColumns = () => setTextColumns( undefined );

	// Text Transform
	const hasTextTransformControl = useHasTextTransformControl( settings );
	const textTransform = decodeValue(
		inheritedValue?.typography?.textTransform
	);
	const setTextTransform = ( newValue ) => {
		onChange(
			setImmutably(
				value,
				[ 'typography', 'textTransform' ],
				newValue || undefined
			)
		);
	};
	const hasTextTransform = () => !! value?.typography?.textTransform;
	const resetTextTransform = () => setTextTransform( undefined );

	// Text Decoration
	const hasTextDecorationControl = useHasTextDecorationControl( settings );
	const textDecoration = decodeValue(
		inheritedValue?.typography?.textDecoration
	);
	const setTextDecoration = ( newValue ) => {
		onChange(
			setImmutably(
				value,
				[ 'typography', 'textDecoration' ],
				newValue || undefined
			)
		);
	};
	const hasTextDecoration = () => !! value?.typography?.textDecoration;
	const resetTextDecoration = () => setTextDecoration( undefined );

	// Writing Mode
	const hasWritingModeControl = useHasWritingModeControl( settings );
	const writingMode = decodeValue( inheritedValue?.typography?.writingMode );
	const hasWritingMode = () => !! value?.typography?.writingMode;
	const resetWritingMode = () =>
		setWritingModeAndTextOrientation( undefined );

	// Text Orientation
	const textOrientation = decodeValue(
		inheritedValue?.typography?.textOrientation
	);

	// Returns the new text orientation and writing mode based on the value from the control.
	const getTextOrientationAndWritingMode = ( valueFromControl ) => {
		switch ( valueFromControl ) {
			case 'top-to-bottom':
				return {
					newTextOrientation: 'mixed',
					newWritingMode: isRTL() ? 'vertical-lr' : 'vertical-rl',
				};

			case 'upright':
				return {
					newTextOrientation: 'upright',
					newWritingMode: isRTL() ? 'vertical-rl' : 'vertical-lr',
				};

			case 'horizontal':
				return {
					newTextOrientation: undefined,
					newWritingMode: 'horizontal-tb',
				};

			default:
				return {
					newTextOrientation: undefined,
					newWritingMode: undefined,
				};
		}
	};

	function getValuefromWritingModeAndTextOrientation() {
		if ( writingMode === 'horizontal-tb' ) {
			return 'horizontal';
		}
		if ( writingMode === 'vertical-lr' || writingMode === 'vertical-rl' ) {
			if ( textOrientation === 'upright' ) {
				return 'upright';
			}
			return 'top-to-bottom';
		}
	}

	const setWritingModeAndTextOrientation = useCallback(
		( newValue ) => {
			const { newTextOrientation, newWritingMode } =
				getTextOrientationAndWritingMode( newValue );

			return onChange( {
				...value,
				typography: {
					...value?.typography,
					textOrientation: newTextOrientation,
					writingMode: newWritingMode,
				},
			} );
		},
		[ onChange, value ]
	);

	const resetAllFilter = useCallback( ( previousValue ) => {
		return {
			...previousValue,
			typography: {},
		};
	}, [] );

	return (
		<Wrapper
			resetAllFilter={ resetAllFilter }
			value={ value }
			onChange={ onChange }
			panelId={ panelId }
		>
			{ hasFontFamilyEnabled && (
				<ToolsPanelItem
					label={ __( 'Font' ) }
					hasValue={ hasFontFamily }
					onDeselect={ resetFontFamily }
					isShownByDefault={ defaultControls.fontFamily }
					panelId={ panelId }
				>
					<FontFamilyControl
						fontFamilies={ mergedFontFamilies }
						value={ fontFamily }
						onChange={ setFontFamily }
						size="__unstable-large"
						__nextHasNoMarginBottom
					/>
				</ToolsPanelItem>
			) }
			{ hasFontSizeEnabled && (
				<ToolsPanelItem
					label={ __( 'Size' ) }
					hasValue={ hasFontSize }
					onDeselect={ resetFontSize }
					isShownByDefault={ defaultControls.fontSize }
					panelId={ panelId }
				>
					<FontSizePicker
						value={ fontSize }
						onChange={ setFontSize }
						fontSizes={ mergedFontSizes }
						disableCustomFontSizes={ disableCustomFontSizes }
						withReset={ false }
						withSlider
						size="__unstable-large"
					/>
				</ToolsPanelItem>
			) }
			{ hasAppearanceControl && (
				<ToolsPanelItem
					className="single-column"
					label={ appearanceControlLabel }
					hasValue={ hasFontAppearance }
					onDeselect={ resetFontAppearance }
					isShownByDefault={ defaultControls.fontAppearance }
					panelId={ panelId }
				>
					<FontAppearanceControl
						value={ {
							fontStyle,
							fontWeight,
						} }
						onChange={ setFontAppearance }
						hasFontStyles={ hasFontStyles }
						hasFontWeights={ hasFontWeights }
						size="__unstable-large"
						__nextHasNoMarginBottom
					/>
				</ToolsPanelItem>
			) }
			{ hasLineHeightEnabled && (
				<ToolsPanelItem
					className="single-column"
					label={ __( 'Line height' ) }
					hasValue={ hasLineHeight }
					onDeselect={ resetLineHeight }
					isShownByDefault={ defaultControls.lineHeight }
					panelId={ panelId }
				>
					<LineHeightControl
						__nextHasNoMarginBottom
						__unstableInputWidth="auto"
						value={ lineHeight }
						onChange={ setLineHeight }
						size="__unstable-large"
					/>
				</ToolsPanelItem>
			) }
			{ hasLetterSpacingControl && (
				<ToolsPanelItem
					className="single-column"
					label={ __( 'Letter spacing' ) }
					hasValue={ hasLetterSpacing }
					onDeselect={ resetLetterSpacing }
					isShownByDefault={ defaultControls.letterSpacing }
					panelId={ panelId }
				>
					<LetterSpacingControl
						value={ letterSpacing }
						onChange={ setLetterSpacing }
						size="__unstable-large"
						__unstableInputWidth="auto"
					/>
				</ToolsPanelItem>
			) }
			{ hasTextColumnsControl && (
				<ToolsPanelItem
					className="single-column"
					label={ __( 'Columns' ) }
					hasValue={ hasTextColumns }
					onDeselect={ resetTextColumns }
					isShownByDefault={ defaultControls.textColumns }
					panelId={ panelId }
				>
					<NumberControl
						label={ __( 'Columns' ) }
						max={ MAX_TEXT_COLUMNS }
						min={ MIN_TEXT_COLUMNS }
						onChange={ setTextColumns }
						size="__unstable-large"
						spinControls="custom"
						value={ textColumns }
						initialPosition={ 1 }
					/>
				</ToolsPanelItem>
			) }
			{ hasTextDecorationControl && (
				<ToolsPanelItem
					className="single-column"
					label={ __( 'Decoration' ) }
					hasValue={ hasTextDecoration }
					onDeselect={ resetTextDecoration }
					isShownByDefault={ defaultControls.textDecoration }
					panelId={ panelId }
				>
					<TextDecorationControl
						value={ textDecoration }
						onChange={ setTextDecoration }
						size="__unstable-large"
						__unstableInputWidth="auto"
					/>
				</ToolsPanelItem>
			) }
<<<<<<< HEAD
=======
			{ hasWritingModeControl && (
				<ToolsPanelItem
					className="single-column"
					label={ __( 'Orientation' ) }
					hasValue={ hasWritingMode }
					onDeselect={ resetWritingMode }
					isShownByDefault={ defaultControls.writingMode }
					panelId={ panelId }
				>
					<WritingModeControl
						value={ writingMode }
						onChange={ setWritingMode }
						size="__unstable-large"
						__nextHasNoMarginBottom
					/>
				</ToolsPanelItem>
			) }
>>>>>>> c817886b
			{ hasTextTransformControl && (
				<ToolsPanelItem
					label={ __( 'Letter case' ) }
					hasValue={ hasTextTransform }
					onDeselect={ resetTextTransform }
					isShownByDefault={ defaultControls.textTransform }
					panelId={ panelId }
				>
					<TextTransformControl
						value={ textTransform }
						onChange={ setTextTransform }
						showNone
						isBlock
						size="__unstable-large"
						__nextHasNoMarginBottom
					/>
				</ToolsPanelItem>
			) }
			{ hasWritingModeControl && (
				<ToolsPanelItem
					label={ __( 'Text orientation' ) }
					hasValue={ hasWritingMode }
					onDeselect={ resetWritingMode }
					isShownByDefault={ defaultControls.writingMode }
					panelId={ panelId }
				>
					<WritingModeControl
						value={ getValuefromWritingModeAndTextOrientation() }
						onChange={ setWritingModeAndTextOrientation }
					/>
				</ToolsPanelItem>
			) }
		</Wrapper>
	);
}<|MERGE_RESOLUTION|>--- conflicted
+++ resolved
@@ -530,8 +530,6 @@
 					/>
 				</ToolsPanelItem>
 			) }
-<<<<<<< HEAD
-=======
 			{ hasWritingModeControl && (
 				<ToolsPanelItem
 					className="single-column"
@@ -549,7 +547,6 @@
 					/>
 				</ToolsPanelItem>
 			) }
->>>>>>> c817886b
 			{ hasTextTransformControl && (
 				<ToolsPanelItem
 					label={ __( 'Letter case' ) }
@@ -568,20 +565,6 @@
 					/>
 				</ToolsPanelItem>
 			) }
-			{ hasWritingModeControl && (
-				<ToolsPanelItem
-					label={ __( 'Text orientation' ) }
-					hasValue={ hasWritingMode }
-					onDeselect={ resetWritingMode }
-					isShownByDefault={ defaultControls.writingMode }
-					panelId={ panelId }
-				>
-					<WritingModeControl
-						value={ getValuefromWritingModeAndTextOrientation() }
-						onChange={ setWritingModeAndTextOrientation }
-					/>
-				</ToolsPanelItem>
-			) }
 		</Wrapper>
 	);
 }