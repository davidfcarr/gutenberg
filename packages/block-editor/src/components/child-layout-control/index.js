/**
 * WordPress dependencies
 */
import {
	CustomSelectControl,
	FlexBlock,
	__experimentalUnitControl as UnitControl,
	__experimentalInputControl as InputControl,
	__experimentalHStack as HStack,
<<<<<<< HEAD
	__experimentalToolsPanelItem as ToolsPanelItem,
=======
	__experimentalVStack as VStack,
	__experimentalToolsPanelItem as ToolsPanelItem,
	Flex,
	FlexItem,
>>>>>>> ec86a82c
} from '@wordpress/components';
import { __ } from '@wordpress/i18n';
import { useEffect } from '@wordpress/element';

/**
 * Form to edit the child layout value.
 *
 * @param {Object}   props                  Props.
 * @param {Object}   props.value            The child layout value.
 * @param {Function} props.onChange         Function to update the child layout value.
 * @param {Object}   props.parentLayout     The parent layout value.
<<<<<<< HEAD
 * @param {Object}   props.alignments
=======
>>>>>>> ec86a82c
 *
 * @param {boolean}  props.isShownByDefault
 * @param {string}   props.panelId
 * @return {Element} child layout edit element.
 */
export default function ChildLayoutControl( {
	value: childLayout = {},
	onChange,
	parentLayout,
<<<<<<< HEAD
	alignments,
	isShownByDefault,
	panelId,
} ) {
=======
	isShownByDefault,
	panelId,
} ) {
	const {
		selfStretch,
		flexSize,
		columnStart,
		rowStart,
		columnSpan,
		rowSpan,
	} = childLayout;
>>>>>>> ec86a82c
	const {
		selfStretch,
		flexSize,
		columnSpan,
		rowSpan,
		selfAlign,
		height,
		width,
	} = childLayout || {};

	const {
		current: currentAlignment,
		supported,
		onChangeAlignment,
	} = alignments || {};

	/**
	 * If supported alignments is true, it means that the block supports
	 * both wide and full alignments. If false, it supports neither.
	 */
	let supportedAlignments;
	switch ( supported ) {
		case true:
			supportedAlignments = [ 'wide', 'full' ];
			break;
		case false:
			supportedAlignments = [];
			break;
		default:
			supportedAlignments = supported;
	}

	const {
		orientation = 'horizontal',
		type: parentType,
		default: { type: defaultParentType = 'default' } = {},
<<<<<<< HEAD
		justifyContent = 'left',
		verticalAlignment = 'center',
		alignWidth: parentAlignment = 'none',
	} = parentLayout ?? {};
	const parentLayoutType = parentType || defaultParentType;

	const isFlowOrConstrained =
		parentLayoutType === 'default' ||
		parentLayoutType === 'constrained' ||
		parentLayoutType === undefined;

	const widthProp =
		isFlowOrConstrained || orientation === 'vertical'
			? 'selfAlign'
			: 'selfStretch';
	const heightProp =
		isFlowOrConstrained || orientation === 'vertical'
			? 'selfStretch'
			: 'selfAlign';

	//ToolsPanelItem-specific functions.
	const resetWidthValue = () => {
		// If alignment has been set via the width control, unset it.
		if (
			( selfAlign === 'wide' && currentAlignment === 'wide' ) ||
			( selfAlign === 'fill' && currentAlignment === 'full' )
		) {
			onChangeAlignment( undefined );
		}
		onChange( {
			selfStretch: undefined,
			flexSize: undefined,
			selfAlign: undefined,
			width: undefined,
		} );
	};
	const resetHeightValue = () => {
		onChange( {
			selfStretch: undefined,
			flexSize: undefined,
			selfAlign: undefined,
			height: undefined,
		} );
	};
	const resetGridSpanValue = () => {
=======
		orientation = 'horizontal',
	} = parentLayout ?? {};
	const parentLayoutType = parentType || defaultParentType;

	const hasFlexValue = () => !! selfStretch;
	const flexResetLabel =
		orientation === 'horizontal' ? __( 'Width' ) : __( 'Height' );
	const resetFlex = () => {
		onChange( {
			selfStretch: undefined,
			flexSize: undefined,
		} );
	};

	const hasStartValue = () => !! columnStart || !! rowStart;
	const hasSpanValue = () => !! columnSpan || !! rowSpan;
	const resetGridStarts = () => {
		onChange( {
			columnStart: undefined,
			rowStart: undefined,
		} );
	};
	const resetGridSpans = () => {
>>>>>>> ec86a82c
		onChange( {
			columnSpan: undefined,
			rowSpan: undefined,
		} );
	};
<<<<<<< HEAD
	const hasWidthValue = () => !! childLayout[ widthProp ];
	const hasHeightValue = () => !! childLayout[ heightProp ];
	const hasGridSpanValue = () =>
		!! ( childLayout.columnSpan || childLayout.rowSpan );

	const widthOptions = [];

	if ( parentLayoutType === 'constrained' ) {
		widthOptions.push( {
			key: 'content',
			value: 'content',
			name: __( 'Default' ),
		} );
		if (
			supportedAlignments?.includes( 'wide' ) &&
			( parentAlignment === 'wide' || parentAlignment === 'full' )
		) {
			widthOptions.push( {
				key: 'wide',
				value: 'wide',
				name: __( 'Wide' ),
			} );
		}
		if (
			supportedAlignments?.includes( 'full' ) &&
			parentAlignment === 'full'
		) {
			widthOptions.push( {
				key: 'fill',
				value: 'fill',
				name: __( 'Fill' ),
			} );
		}
		widthOptions.push(
			{
				key: 'fit',
				value: 'fit',
				name: __( 'Fit' ),
			},
			{
				key: 'fixedNoShrink',
				value: 'fixedNoShrink',
				name: __( 'Fixed' ),
			},
			{
				key: 'fixed',
				value: 'fixed',
				name: __( 'Max Width' ),
			}
		);
	} else if (
		parentLayoutType === 'default' ||
		( parentLayoutType === 'flex' && orientation === 'vertical' )
	) {
		widthOptions.push(
			{
				key: 'fit',
				value: 'fit',
				name: __( 'Fit' ),
			},
			{
				key: 'fill',
				value: 'fill',
				name: __( 'Fill' ),
			},
			{
				key: 'fixedNoShrink',
				value: 'fixedNoShrink',
				name: __( 'Fixed' ),
			},
			{
				key: 'fixed',
				value: 'fixed',
				name: __( 'Max Width' ),
			}
		);
	} else if ( parentLayoutType === 'flex' && orientation === 'horizontal' ) {
		widthOptions.push(
			{
				key: 'fit',
				value: 'fit',
				name: __( 'Fit' ),
			},
			{
				key: 'fill',
				value: 'fill',
				name: __( 'Fill' ),
			},
			{
				key: 'fixed',
				value: 'fixed',
				name: __( 'Max Width' ),
			},
			{
				key: 'fixedNoShrink',
				value: 'fixedNoShrink',
				name: __( 'Fixed' ),
			}
		);
	}

	const heightOptions = [
		{
			key: 'fit',
			value: 'fit',
			name: __( 'Fit' ),
		},
	];

	if ( parentLayoutType === 'flex' ) {
		heightOptions.push(
			{
				key: 'fixed',
				value: 'fixed',
				name: __( 'Max Height' ),
			},
			{
				key: 'fixedNoShrink',
				value: 'fixedNoShrink',
				name: __( 'Fixed' ),
			},
			{
				key: 'fill',
				value: 'fill',
				name: __( 'Fill' ),
			}
		);
	} else {
		heightOptions.push( {
			key: 'fixedNoShrink',
			value: 'fixedNoShrink',
			name: __( 'Fixed' ),
		} );
	}

	const selectedWidth = () => {
		let selectedValue;
		if ( isFlowOrConstrained ) {
			// Replace "full" with "fill" for full width alignments.
			if (
				currentAlignment === 'full' &&
				parentLayoutType === 'constrained'
			) {
				selectedValue = 'fill';
			} else if (
				currentAlignment === 'wide' &&
				parentLayoutType === 'constrained'
			) {
				selectedValue = 'wide';
			} else if ( selfAlign === 'fixedNoShrink' ) {
				selectedValue = 'fixedNoShrink';
			} else if ( selfAlign === 'fixed' ) {
				selectedValue = 'fixed';
			} else if ( selfAlign === 'fit' ) {
				selectedValue = 'fit';
			} else if ( parentLayoutType === 'constrained' ) {
				selectedValue = 'content';
			} else {
				selectedValue = 'fill';
			}
		} else if (
			parentLayoutType === 'flex' &&
			orientation === 'vertical'
		) {
			// If the parent layout is justified stretch, children should be fill by default.
			const defaultSelfAlign =
				justifyContent === 'stretch' ? 'fill' : 'fit';
			selectedValue = selfAlign || defaultSelfAlign;
		} else if (
			parentLayoutType === 'flex' &&
			orientation === 'horizontal'
		) {
			selectedValue = selfStretch || 'fit';
		} else {
			selectedValue = 'fill';
		}

		return widthOptions.find( ( _value ) => _value?.key === selectedValue );
	};

	const selectedHeight = () => {
		let selectedValue;
		if (
			isFlowOrConstrained ||
			( parentLayoutType === 'flex' && orientation === 'vertical' )
		) {
			selectedValue = childLayout[ heightProp ] || 'fit';
		} else if ( parentLayoutType === 'flex' ) {
			const defaultSelfAlign =
				verticalAlignment === 'stretch' ? 'fill' : 'fit';
			selectedValue = childLayout[ heightProp ] || defaultSelfAlign;
		} else {
			selectedValue = 'fit';
		}
		return heightOptions.find(
			( _value ) => _value?.key === selectedValue
		);
	};

	const onChangeWidth = ( newWidth ) => {
		const { selectedItem } = newWidth;
		const { key } = selectedItem;
		if ( isFlowOrConstrained ) {
			if ( key === 'fill' ) {
				onChange( { ...childLayout, [ widthProp ]: key } );
				/**
				 * Fill exists for both flow and constrained layouts but
				 * should only change alignment for constrained layouts.
				 * "fill" in flow layout is the default state of its children.
				 */
				if ( parentLayoutType === 'constrained' ) {
					onChangeAlignment( 'full' );
				}
			} else if ( key === 'wide' ) {
				onChange( { ...childLayout, [ widthProp ]: key } );
				onChangeAlignment( 'wide' );
			} else if ( key === 'fixedNoShrink' ) {
				onChange( {
					...childLayout,
					[ widthProp ]: key,
				} );
				onChangeAlignment( undefined );
			} else {
				onChange( { ...childLayout, [ widthProp ]: key } );
				onChangeAlignment( undefined );
			}
		} else if ( parentLayoutType === 'flex' ) {
			// if the layout is horizontal, reset any flexSize when changing width.
			const resetFlexSize =
				orientation !== 'vertical' ? undefined : flexSize;
			onChange( {
				...childLayout,
				[ widthProp ]: key,
				flexSize: resetFlexSize,
			} );
		}
	};

	const onChangeHeight = ( newHeight ) => {
		// If the layout is vertical, reset any flexSize when changing height.
		const resetFlexSize = orientation === 'vertical' ? undefined : flexSize;
		onChange( {
			...childLayout,
			[ heightProp ]: newHeight.selectedItem.key,
			flexSize: resetFlexSize,
		} );
	};
=======
>>>>>>> ec86a82c

	useEffect( () => {
		if (
			( childLayout[ heightProp ] === 'fixed' ||
				childLayout[ heightProp ] === 'fixedNoShrink' ) &&
			! height
		) {
			onChange( {
				...childLayout,
				[ heightProp ]: undefined,
			} );
		}
		if (
			( childLayout[ widthProp ] === 'fixed' ||
				childLayout[ widthProp ] === 'fixedNoShrink' ) &&
			! width
		) {
			onChange( {
				...childLayout,
				[ widthProp ]: undefined,
			} );
		}
	}, [] );

	return (
		<>
<<<<<<< HEAD
			{ parentLayoutType !== 'grid' && (
				<>
					<HStack
						style={ { alignItems: 'flex-end' } }
						as={ ToolsPanelItem }
						hasValue={ hasWidthValue }
						label={ __( 'Width' ) }
						onDeselect={ resetWidthValue }
						isShownByDefault={ isShownByDefault }
						panelId={ panelId }
					>
						<FlexBlock>
							<CustomSelectControl
								label={ __( 'Width' ) }
								value={ selectedWidth() }
								options={ widthOptions }
								onChange={ onChangeWidth }
								__nextUnconstrainedWidth
								__next40pxDefaultSize
							/>
						</FlexBlock>

						{ ( childLayout[ widthProp ] === 'fixed' ||
							childLayout[ widthProp ] === 'fixedNoShrink' ) && (
							<FlexBlock>
								<UnitControl
									__next40pxDefaultSize
									onChange={ ( _value ) => {
										onChange( {
											...childLayout,
											width: _value,
										} );
									} }
									value={ width }
								/>
							</FlexBlock>
						) }
					</HStack>
					<HStack
						style={ { alignItems: 'flex-end' } }
						as={ ToolsPanelItem }
						hasValue={ hasHeightValue }
						label={ __( 'Height' ) }
						onDeselect={ resetHeightValue }
						isShownByDefault={ isShownByDefault }
						panelId={ panelId }
					>
						<FlexBlock>
							<CustomSelectControl
								label={ __( 'Height' ) }
								value={ selectedHeight() }
								options={ heightOptions }
								onChange={ onChangeHeight }
								__nextUnconstrainedWidth
								__next40pxDefaultSize
							/>
						</FlexBlock>

						{ ( childLayout[ heightProp ] === 'fixed' ||
							childLayout[ heightProp ] === 'fixedNoShrink' ) && (
							<FlexBlock>
								<UnitControl
									__next40pxDefaultSize
									onChange={ ( _value ) => {
										onChange( {
											...childLayout,
											height: _value,
										} );
									} }
									value={ height }
								/>
							</FlexBlock>
						) }
					</HStack>
				</>
			) }
			{ parentLayoutType === 'grid' && (
				<HStack
					as={ ToolsPanelItem }
					hasValue={ hasGridSpanValue }
					label={ __( 'Grid spans' ) }
					onDeselect={ resetGridSpanValue }
					isShownByDefault={ isShownByDefault }
					panelId={ panelId }
				>
					<InputControl
						size={ '__unstable-large' }
						label={ __( 'Column Span' ) }
						type="number"
						onChange={ ( value ) => {
							onChange( {
								rowSpan,
								columnSpan: value,
							} );
						} }
						value={ columnSpan }
						min={ 1 }
					/>
					<InputControl
						size={ '__unstable-large' }
						label={ __( 'Row Span' ) }
						type="number"
						onChange={ ( value ) => {
							onChange( {
								columnSpan,
								rowSpan: value,
							} );
						} }
						value={ rowSpan }
						min={ 1 }
					/>
				</HStack>
=======
			{ parentLayoutType === 'flex' && (
				<VStack
					as={ ToolsPanelItem }
					spacing={ 2 }
					hasValue={ hasFlexValue }
					label={ flexResetLabel }
					onDeselect={ resetFlex }
					isShownByDefault={ isShownByDefault }
					panelId={ panelId }
				>
					<ToggleGroupControl
						__nextHasNoMarginBottom
						size={ '__unstable-large' }
						label={ childLayoutOrientation( parentLayout ) }
						value={ selfStretch || 'fit' }
						help={ helpText( selfStretch, parentLayout ) }
						onChange={ ( value ) => {
							const newFlexSize =
								value !== 'fixed' ? null : flexSize;
							onChange( {
								selfStretch: value,
								flexSize: newFlexSize,
							} );
						} }
						isBlock
					>
						<ToggleGroupControlOption
							key={ 'fit' }
							value={ 'fit' }
							label={ __( 'Fit' ) }
						/>
						<ToggleGroupControlOption
							key={ 'fill' }
							value={ 'fill' }
							label={ __( 'Fill' ) }
						/>
						<ToggleGroupControlOption
							key={ 'fixed' }
							value={ 'fixed' }
							label={ __( 'Fixed' ) }
						/>
					</ToggleGroupControl>
					{ selfStretch === 'fixed' && (
						<UnitControl
							size={ '__unstable-large' }
							onChange={ ( value ) => {
								onChange( {
									selfStretch,
									flexSize: value,
								} );
							} }
							value={ flexSize }
						/>
					) }
				</VStack>
			) }
			{ parentLayoutType === 'grid' && (
				<>
					<HStack
						as={ ToolsPanelItem }
						hasValue={ hasSpanValue }
						label={ __( 'Grid span' ) }
						onDeselect={ resetGridSpans }
						isShownByDefault={ isShownByDefault }
						panelId={ panelId }
					>
						<InputControl
							size={ '__unstable-large' }
							label={ __( 'Column span' ) }
							type="number"
							onChange={ ( value ) => {
								onChange( {
									columnStart,
									rowStart,
									rowSpan,
									columnSpan: value,
								} );
							} }
							value={ columnSpan }
							min={ 1 }
						/>
						<InputControl
							size={ '__unstable-large' }
							label={ __( 'Row span' ) }
							type="number"
							onChange={ ( value ) => {
								onChange( {
									columnStart,
									rowStart,
									columnSpan,
									rowSpan: value,
								} );
							} }
							value={ rowSpan }
							min={ 1 }
						/>
					</HStack>
					{ window.__experimentalEnableGridInteractivity && (
						// Use Flex with an explicit width on the FlexItem instead of HStack to
						// work around an issue in webkit where inputs with a max attribute are
						// sized incorrectly.
						<Flex
							as={ ToolsPanelItem }
							hasValue={ hasStartValue }
							label={ __( 'Grid placement' ) }
							onDeselect={ resetGridStarts }
							isShownByDefault={ false }
							panelId={ panelId }
						>
							<FlexItem style={ { width: '50%' } }>
								<InputControl
									size={ '__unstable-large' }
									label={ __( 'Column' ) }
									type="number"
									onChange={ ( value ) => {
										onChange( {
											columnStart: value,
											rowStart,
											columnSpan,
											rowSpan,
										} );
									} }
									value={ columnStart }
									min={ 1 }
									max={ parentLayout?.columnCount }
								/>
							</FlexItem>
							<FlexItem style={ { width: '50%' } }>
								<InputControl
									size={ '__unstable-large' }
									label={ __( 'Row' ) }
									type="number"
									onChange={ ( value ) => {
										onChange( {
											columnStart,
											rowStart: value,
											columnSpan,
											rowSpan,
										} );
									} }
									value={ rowStart }
									min={ 1 }
									max={ parentLayout?.columnCount }
								/>
							</FlexItem>
						</Flex>
					) }
				</>
>>>>>>> ec86a82c
			) }
		</>
	);
}

export function childLayoutOrientation( parentLayout ) {
	const { orientation = 'horizontal' } = parentLayout;

	return orientation === 'horizontal' ? __( 'Width' ) : __( 'Height' );
}<|MERGE_RESOLUTION|>--- conflicted
+++ resolved
@@ -7,14 +7,9 @@
 	__experimentalUnitControl as UnitControl,
 	__experimentalInputControl as InputControl,
 	__experimentalHStack as HStack,
-<<<<<<< HEAD
-	__experimentalToolsPanelItem as ToolsPanelItem,
-=======
-	__experimentalVStack as VStack,
 	__experimentalToolsPanelItem as ToolsPanelItem,
 	Flex,
 	FlexItem,
->>>>>>> ec86a82c
 } from '@wordpress/components';
 import { __ } from '@wordpress/i18n';
 import { useEffect } from '@wordpress/element';
@@ -26,10 +21,7 @@
  * @param {Object}   props.value            The child layout value.
  * @param {Function} props.onChange         Function to update the child layout value.
  * @param {Object}   props.parentLayout     The parent layout value.
-<<<<<<< HEAD
  * @param {Object}   props.alignments
-=======
->>>>>>> ec86a82c
  *
  * @param {boolean}  props.isShownByDefault
  * @param {string}   props.panelId
@@ -39,12 +31,7 @@
 	value: childLayout = {},
 	onChange,
 	parentLayout,
-<<<<<<< HEAD
 	alignments,
-	isShownByDefault,
-	panelId,
-} ) {
-=======
 	isShownByDefault,
 	panelId,
 } ) {
@@ -53,13 +40,6 @@
 		flexSize,
 		columnStart,
 		rowStart,
-		columnSpan,
-		rowSpan,
-	} = childLayout;
->>>>>>> ec86a82c
-	const {
-		selfStretch,
-		flexSize,
 		columnSpan,
 		rowSpan,
 		selfAlign,
@@ -93,7 +73,6 @@
 		orientation = 'horizontal',
 		type: parentType,
 		default: { type: defaultParentType = 'default' } = {},
-<<<<<<< HEAD
 		justifyContent = 'left',
 		verticalAlignment = 'center',
 		alignWidth: parentAlignment = 'none',
@@ -138,24 +117,6 @@
 			height: undefined,
 		} );
 	};
-	const resetGridSpanValue = () => {
-=======
-		orientation = 'horizontal',
-	} = parentLayout ?? {};
-	const parentLayoutType = parentType || defaultParentType;
-
-	const hasFlexValue = () => !! selfStretch;
-	const flexResetLabel =
-		orientation === 'horizontal' ? __( 'Width' ) : __( 'Height' );
-	const resetFlex = () => {
-		onChange( {
-			selfStretch: undefined,
-			flexSize: undefined,
-		} );
-	};
-
-	const hasStartValue = () => !! columnStart || !! rowStart;
-	const hasSpanValue = () => !! columnSpan || !! rowSpan;
 	const resetGridStarts = () => {
 		onChange( {
 			columnStart: undefined,
@@ -163,17 +124,15 @@
 		} );
 	};
 	const resetGridSpans = () => {
->>>>>>> ec86a82c
 		onChange( {
 			columnSpan: undefined,
 			rowSpan: undefined,
 		} );
 	};
-<<<<<<< HEAD
+	const hasStartValue = () => !! columnStart || !! rowStart;
+	const hasSpanValue = () => !! columnSpan || !! rowSpan;
 	const hasWidthValue = () => !! childLayout[ widthProp ];
 	const hasHeightValue = () => !! childLayout[ heightProp ];
-	const hasGridSpanValue = () =>
-		!! ( childLayout.columnSpan || childLayout.rowSpan );
 
 	const widthOptions = [];
 
@@ -417,8 +376,6 @@
 			flexSize: resetFlexSize,
 		} );
 	};
-=======
->>>>>>> ec86a82c
 
 	useEffect( () => {
 		if (
@@ -445,7 +402,6 @@
 
 	return (
 		<>
-<<<<<<< HEAD
 			{ parentLayoutType !== 'grid' && (
 				<>
 					<HStack
@@ -521,99 +477,6 @@
 						) }
 					</HStack>
 				</>
-			) }
-			{ parentLayoutType === 'grid' && (
-				<HStack
-					as={ ToolsPanelItem }
-					hasValue={ hasGridSpanValue }
-					label={ __( 'Grid spans' ) }
-					onDeselect={ resetGridSpanValue }
-					isShownByDefault={ isShownByDefault }
-					panelId={ panelId }
-				>
-					<InputControl
-						size={ '__unstable-large' }
-						label={ __( 'Column Span' ) }
-						type="number"
-						onChange={ ( value ) => {
-							onChange( {
-								rowSpan,
-								columnSpan: value,
-							} );
-						} }
-						value={ columnSpan }
-						min={ 1 }
-					/>
-					<InputControl
-						size={ '__unstable-large' }
-						label={ __( 'Row Span' ) }
-						type="number"
-						onChange={ ( value ) => {
-							onChange( {
-								columnSpan,
-								rowSpan: value,
-							} );
-						} }
-						value={ rowSpan }
-						min={ 1 }
-					/>
-				</HStack>
-=======
-			{ parentLayoutType === 'flex' && (
-				<VStack
-					as={ ToolsPanelItem }
-					spacing={ 2 }
-					hasValue={ hasFlexValue }
-					label={ flexResetLabel }
-					onDeselect={ resetFlex }
-					isShownByDefault={ isShownByDefault }
-					panelId={ panelId }
-				>
-					<ToggleGroupControl
-						__nextHasNoMarginBottom
-						size={ '__unstable-large' }
-						label={ childLayoutOrientation( parentLayout ) }
-						value={ selfStretch || 'fit' }
-						help={ helpText( selfStretch, parentLayout ) }
-						onChange={ ( value ) => {
-							const newFlexSize =
-								value !== 'fixed' ? null : flexSize;
-							onChange( {
-								selfStretch: value,
-								flexSize: newFlexSize,
-							} );
-						} }
-						isBlock
-					>
-						<ToggleGroupControlOption
-							key={ 'fit' }
-							value={ 'fit' }
-							label={ __( 'Fit' ) }
-						/>
-						<ToggleGroupControlOption
-							key={ 'fill' }
-							value={ 'fill' }
-							label={ __( 'Fill' ) }
-						/>
-						<ToggleGroupControlOption
-							key={ 'fixed' }
-							value={ 'fixed' }
-							label={ __( 'Fixed' ) }
-						/>
-					</ToggleGroupControl>
-					{ selfStretch === 'fixed' && (
-						<UnitControl
-							size={ '__unstable-large' }
-							onChange={ ( value ) => {
-								onChange( {
-									selfStretch,
-									flexSize: value,
-								} );
-							} }
-							value={ flexSize }
-						/>
-					) }
-				</VStack>
 			) }
 			{ parentLayoutType === 'grid' && (
 				<>
@@ -707,7 +570,6 @@
 						</Flex>
 					) }
 				</>
->>>>>>> ec86a82c
 			) }
 		</>
 	);
