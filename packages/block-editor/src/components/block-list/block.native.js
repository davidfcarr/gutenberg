/**
 * External dependencies
 */
import { View, Text, TouchableWithoutFeedback } from 'react-native';

/**
 * WordPress dependencies
 */
import { Component } from '@wordpress/element';
import { ToolbarButton, Toolbar } from '@wordpress/components';
import { withDispatch, withSelect } from '@wordpress/data';
import { compose, withPreferredColorScheme } from '@wordpress/compose';
import {
	getBlockType,
	getUnregisteredTypeHandlerName,
	__experimentalGetAccessibleBlockLabel as getAccessibleBlockLabel,
} from '@wordpress/blocks';
import { __ } from '@wordpress/i18n';

/**
 * Internal dependencies
 */
import styles from './block.scss';
import BlockEdit from '../block-edit';
import BlockInvalidWarning from './block-invalid-warning';
import BlockMobileToolbar from '../block-mobile-toolbar';
import FloatingToolbar from './block-mobile-floating-toolbar';
import Breadcrumbs from './breadcrumb';
import NavigateUpSVG from './nav-up-icon';

class BlockListBlock extends Component {
	constructor() {
		super( ...arguments );

		this.insertBlocksAfter = this.insertBlocksAfter.bind( this );
		this.onFocus = this.onFocus.bind( this );
	}

	onFocus() {
		const { firstToSelectId, isSelected, onSelect } = this.props;
		if ( ! isSelected ) {
			onSelect( firstToSelectId );
		}
	}

	insertBlocksAfter( blocks ) {
		this.props.onInsertBlocks( blocks, this.props.order + 1 );

		if ( blocks[ 0 ] ) {
			// focus on the first block inserted
			this.props.onSelect( blocks[ 0 ].clientId );
		}
	}

	getBlockForType() {
		const { parentWidth } = this.props;

		return (
			<BlockEdit
				name={ this.props.name }
				isSelected={ this.props.isSelected }
				attributes={ this.props.attributes }
				setAttributes={ this.props.onChange }
				onFocus={ this.onFocus }
				onReplace={ this.props.onReplace }
				insertBlocksAfter={ this.insertBlocksAfter }
				mergeBlocks={ this.props.mergeBlocks }
				onCaretVerticalPositionChange={
					this.props.onCaretVerticalPositionChange
				}
				clientId={ this.props.clientId }
				parentWidth={ parentWidth }
			/>
		);
	}

	renderBlockTitle() {
		return (
			<View style={ styles.blockTitle }>
				<Text>BlockType: { this.props.name }</Text>
			</View>
		);
	}

	applyBlockStyle() {
		const {
			isDimmed,
			hasParent,
			isLastBlock,
<<<<<<< HEAD
			horizontalDirection,
		} = this.props;

		// if block does not have parent apply neutral or full
		// margins depending if block has children or not
		if ( ! hasParent ) {
			return hasChildren ? styles.neutral : styles.full;
		}

		if ( isParentSelected ) {
			// parent of a block is selected
			const dashedBorderStyle = {
				// define style for dashed border
				...styles.dashedBordered,
				...getStylesFromColorScheme(
					styles.dashedBorderColor,
					styles.dashedBorderColorDark
				),
			};

			// return apply childOfSelected or childOfSelectedLeaf
			// margins depending if block has children or not
			return {
				...( hasChildren
					? styles.childOfSelected
					: styles.childOfSelectedLeaf ),
				...dashedBorderStyle,
				...( ! isLastBlock &&
					! horizontalDirection &&
					styles.marginVerticalChild ),
			};
		}

		if ( isAncestorSelected ) {
			// ancestor of a block is selected
			return {
				...styles.descendantOfSelectedLeaf,
				...( hasChildren && {
					...styles.marginHorizontalNone,
					...styles.marginVerticalNone,
				} ),
				...( ! isLastBlock && styles.marginVerticalDescendant ),
			};
		}

		// if none of above condition are met return apply neutral or full
		// margins depending if block has children or not
		return hasChildren ? styles.neutral : styles.full;
	}

	applyBlockStyle() {
		const { isSelected, isDimmed } = this.props;

=======
			isFirstBlock,
			isHorizontal,
			isSelected,
		} = this.props;
>>>>>>> e14e8ca1
		return [
			// Do not add horizontal margin in nested blocks
			! hasParent && styles.withMarginHorizontal,
			// remove margin bottom for the last block (the margin is added to the parent)
			! isLastBlock && ! isSelected && styles.isVerticalMarginBottom,
			// remove margin top for the first block that is not on the root level (the margin is added to the parent)
			! ( isFirstBlock && hasParent ) && styles.isVerticalMarginTop,
			isHorizontal && styles.isHorizontal,
			isDimmed && styles.dimmed,
		];
	}

	render() {
		const {
			attributes,
			blockType,
			clientId,
			icon,
			isSelected,
			isValid,
			order,
			title,
			parentId,
			isFirstBlock,
			isHorizontal,
			isTouchable,
			customOnDelete,
			horizontalDirection,
			hasParent,
			isParentSelected,
			onSelect,
			showFloatingToolbar,
			getStylesFromColorScheme,
		} = this.props;

		const accessibilityLabel = getAccessibleBlockLabel(
			blockType,
			attributes,
			order + 1
		);

		return (
			<TouchableWithoutFeedback
				onPress={ this.onFocus }
				accessible={ ! isSelected }
				accessibilityRole={ 'button' }
			>
				<View accessibilityLabel={ accessibilityLabel }>
					{ showFloatingToolbar && (
						<FloatingToolbar
							isFirstBlock={
								( hasParent && isFirstBlock ) || isHorizontal
							}
						>
							{ hasParent && (
								<Toolbar passedStyle={ styles.toolbar }>
									<ToolbarButton
										title={ __( 'Navigate Up' ) }
										onClick={ () => onSelect( parentId ) }
										icon={ NavigateUpSVG }
									/>
									<View style={ styles.pipe } />
								</Toolbar>
							) }
							<Breadcrumbs clientId={ clientId } />
						</FloatingToolbar>
					) }
					<View
						pointerEvents={ isTouchable ? 'auto' : 'box-only' }
						accessibilityLabel={ accessibilityLabel }
						style={ this.applyBlockStyle() }
					>
						{ isSelected && (
							<View
								style={ [
									styles.solidBorder,
									getStylesFromColorScheme(
										styles.solidBorderColor,
										styles.solidBorderColorDark
									),
								] }
							/>
						) }
						{ isParentSelected && (
							<View
								style={ [
									styles.dashedBorder,
									getStylesFromColorScheme(
										styles.dashedBorderColor,
										styles.dashedBorderColorDark
									),
								] }
							/>
						) }
						{ isValid ? (
							this.getBlockForType()
						) : (
							<BlockInvalidWarning
								blockTitle={ title }
								icon={ icon }
							/>
						) }
						<View style={ styles.neutralToolbar }>
							{ isSelected && (
								<BlockMobileToolbar
									clientId={ clientId }
									customOnDelete={ customOnDelete }
									horizontalDirection={ horizontalDirection }
								/>
							) }
						</View>
					</View>
				</View>
			</TouchableWithoutFeedback>
		);
	}
}

export default compose( [
	withSelect( ( select, { clientId, rootClientId } ) => {
		const {
			getBlockIndex,
			isBlockSelected,
			__unstableGetBlockWithoutInnerBlocks,
			getBlockHierarchyRootClientId,
			getSelectedBlockClientId,
			getBlock,
			getBlockRootClientId,
			getLowestCommonAncestorWithSelectedBlock,
			getBlockParents,
			getBlockCount,
		} = select( 'core/block-editor' );

		const order = getBlockIndex( clientId, rootClientId );
		const isSelected = isBlockSelected( clientId );
		const isFirstBlock = order === 0;
		const isLastBlock = order === getBlockCount( rootClientId ) - 1;
		const block = __unstableGetBlockWithoutInnerBlocks( clientId );
		const { name, attributes, isValid } = block || {};

		const isUnregisteredBlock = name === getUnregisteredTypeHandlerName();
		const blockType = getBlockType( name || 'core/missing' );
		const title = blockType.title;
		const icon = blockType.icon;

		const parents = getBlockParents( clientId, true );
		const parentId = parents[ 0 ] || '';

		const rootBlockId = getBlockHierarchyRootClientId( clientId );
		const rootBlock = getBlock( rootBlockId );
		const hasRootInnerBlocks = rootBlock.innerBlocks.length !== 0;

		const showFloatingToolbar = isSelected && hasRootInnerBlocks;

		const selectedBlockClientId = getSelectedBlockClientId();

		const commonAncestor = getLowestCommonAncestorWithSelectedBlock(
			clientId
		);
		const commonAncestorIndex = parents.indexOf( commonAncestor ) - 1;
		const firstToSelectId = commonAncestor
			? parents[ commonAncestorIndex ]
			: parents[ parents.length - 1 ];

		const hasChildren =
			! isUnregisteredBlock && !! getBlockCount( clientId );
		const hasParent = !! parentId;
		const isParentSelected =
			selectedBlockClientId && selectedBlockClientId === parentId;
		const isAncestorSelected =
			selectedBlockClientId && parents.includes( selectedBlockClientId );
		const isSelectedBlockNested = !! getBlockRootClientId(
			selectedBlockClientId
		);

		const selectedParents = selectedBlockClientId
			? getBlockParents( selectedBlockClientId )
			: [];
		const isDescendantSelected = selectedParents.includes( clientId );
		const isDescendantOfParentSelected = selectedParents.includes(
			parentId
		);
		const isTouchable =
			isSelected ||
			isDescendantOfParentSelected ||
			isParentSelected ||
			parentId === '';
		const isDimmed =
			! isSelected &&
			isSelectedBlockNested &&
			! isAncestorSelected &&
			! isDescendantSelected &&
			( isDescendantOfParentSelected || rootBlockId === clientId );

		const isHorizontal = false;

		return {
			icon,
			name: name || 'core/missing',
			order,
			title,
			attributes,
			blockType,
			isLastBlock,
			isFirstBlock,
			isSelected,
			isValid,
			isHorizontal,
			parentId,
			isParentSelected,
			firstToSelectId,
			hasChildren,
			hasParent,
			isAncestorSelected,
			isTouchable,
			isDimmed,
			isUnregisteredBlock,
			showFloatingToolbar,
		};
	} ),
	withDispatch( ( dispatch, ownProps, { select } ) => {
		const {
			insertBlocks,
			mergeBlocks,
			replaceBlocks,
			selectBlock,
			updateBlockAttributes,
		} = dispatch( 'core/block-editor' );

		return {
			mergeBlocks( forward ) {
				const { clientId } = ownProps;
				const {
					getPreviousBlockClientId,
					getNextBlockClientId,
				} = select( 'core/block-editor' );

				if ( forward ) {
					const nextBlockClientId = getNextBlockClientId( clientId );
					if ( nextBlockClientId ) {
						mergeBlocks( clientId, nextBlockClientId );
					}
				} else {
					const previousBlockClientId = getPreviousBlockClientId(
						clientId
					);
					if ( previousBlockClientId ) {
						mergeBlocks( previousBlockClientId, clientId );
					}
				}
			},
			onInsertBlocks( blocks, index ) {
				insertBlocks( blocks, index, ownProps.rootClientId );
			},
			onSelect( clientId = ownProps.clientId, initialPosition ) {
				selectBlock( clientId, initialPosition );
			},
			onChange: ( attributes ) => {
				updateBlockAttributes( ownProps.clientId, attributes );
			},
			onReplace( blocks, indexToSelect ) {
				replaceBlocks( [ ownProps.clientId ], blocks, indexToSelect );
			},
		};
	} ),
	withPreferredColorScheme,
] )( BlockListBlock );<|MERGE_RESOLUTION|>--- conflicted
+++ resolved
@@ -87,66 +87,10 @@
 			isDimmed,
 			hasParent,
 			isLastBlock,
-<<<<<<< HEAD
-			horizontalDirection,
-		} = this.props;
-
-		// if block does not have parent apply neutral or full
-		// margins depending if block has children or not
-		if ( ! hasParent ) {
-			return hasChildren ? styles.neutral : styles.full;
-		}
-
-		if ( isParentSelected ) {
-			// parent of a block is selected
-			const dashedBorderStyle = {
-				// define style for dashed border
-				...styles.dashedBordered,
-				...getStylesFromColorScheme(
-					styles.dashedBorderColor,
-					styles.dashedBorderColorDark
-				),
-			};
-
-			// return apply childOfSelected or childOfSelectedLeaf
-			// margins depending if block has children or not
-			return {
-				...( hasChildren
-					? styles.childOfSelected
-					: styles.childOfSelectedLeaf ),
-				...dashedBorderStyle,
-				...( ! isLastBlock &&
-					! horizontalDirection &&
-					styles.marginVerticalChild ),
-			};
-		}
-
-		if ( isAncestorSelected ) {
-			// ancestor of a block is selected
-			return {
-				...styles.descendantOfSelectedLeaf,
-				...( hasChildren && {
-					...styles.marginHorizontalNone,
-					...styles.marginVerticalNone,
-				} ),
-				...( ! isLastBlock && styles.marginVerticalDescendant ),
-			};
-		}
-
-		// if none of above condition are met return apply neutral or full
-		// margins depending if block has children or not
-		return hasChildren ? styles.neutral : styles.full;
-	}
-
-	applyBlockStyle() {
-		const { isSelected, isDimmed } = this.props;
-
-=======
 			isFirstBlock,
 			isHorizontal,
 			isSelected,
 		} = this.props;
->>>>>>> e14e8ca1
 		return [
 			// Do not add horizontal margin in nested blocks
 			! hasParent && styles.withMarginHorizontal,
