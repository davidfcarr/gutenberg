--- conflicted
+++ resolved
@@ -12,13 +12,8 @@
 /**
  * WordPress dependencies
  */
-<<<<<<< HEAD
-import { useState, useRef, useCallback } from '@wordpress/element';
-import { usePreferredColorSchemeStyle } from '@wordpress/compose';
-=======
-import { useState, useRef, useMemo } from '@wordpress/element';
+import { useState, useRef, useCallback, useMemo } from '@wordpress/element';
 import { usePreferredColorSchemeStyleBem } from '@wordpress/compose';
->>>>>>> c16c5bcf
 import { __ } from '@wordpress/i18n';
 import { Gridicons } from '@wordpress/components';
 import { Icon, cancelCircleFilled, arrowLeft, close } from '@wordpress/icons';
@@ -105,7 +100,7 @@
 	function onCancel() {
 		inputRef.current.blur();
 		clearInput();
-		setIsActive( false );
+		onActive( false );
 	}
 
 	function renderLeftButton() {
@@ -152,34 +147,10 @@
 	);
 
 	return (
-<<<<<<< HEAD
-		<TouchableHighlight accessible={ false } onLayout={ onLayout }>
-			<View style={ searchFormStyle }>
-				{ isActive ? (
-					<ToolbarButton
-						title={ __( 'Cancel search' ) }
-						icon={ arrowLeft }
-						onClick={ () => {
-							inputRef.current.blur();
-							onChange( '' );
-							onActive( false );
-						} }
-					/>
-				) : (
-					<ToolbarButton
-						title={ __( 'Search block' ) }
-						icon={ searchIcon }
-						onClick={ () => {
-							inputRef.current.focus();
-							onActive( true );
-						} }
-					/>
-				) }
-=======
 		<TouchableOpacity
 			style={ containerStyle }
 			onPress={ () => {
-				setIsActive( true );
+				onActive( true );
 				inputRef.current.focus();
 			} }
 			onLayout={ onLayout }
@@ -191,7 +162,6 @@
 				>
 					{ renderLeftButton() }
 				</View>
->>>>>>> c16c5bcf
 				<TextInput
 					ref={ inputRef }
 					style={ formInputStyle }
