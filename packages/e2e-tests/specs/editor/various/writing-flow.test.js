/**
 * WordPress dependencies
 */
import {
	clickBlockAppender,
	getEditedPostContent,
	createNewPost,
	pressKeyTimes,
	pressKeyWithModifier,
	insertBlock,
	clickBlockToolbarButton,
	openDocumentSettingsSidebar,
} from '@wordpress/e2e-test-utils';

const getActiveBlockName = async () =>
	page.evaluate(
		() => wp.data.select( 'core/block-editor' ).getSelectedBlock()?.name
	);

const addParagraphsAndColumnsDemo = async () => {
	// Add demo content.
	await clickBlockAppender();
	await page.keyboard.type( 'First paragraph' );
	await page.keyboard.press( 'Enter' );
	await page.keyboard.type( '/columns' );
	await page.waitForXPath(
		`//*[contains(@class, "components-autocomplete__result") and contains(@class, "is-selected") and contains(text(), 'Columns')]`
	);
	await page.keyboard.press( 'Enter' );
	await page.click( 'button[aria-label="Two columns; equal split"]' );
	await page.click( '.block-editor-button-block-appender' );
	await page.waitForSelector( '.block-editor-inserter__search input:focus' );
	await page.keyboard.type( 'Paragraph' );
	await pressKeyTimes( 'Tab', 2 ); // Tab to paragraph result.
	await page.keyboard.press( 'Enter' ); // Insert paragraph.
	await page.keyboard.type( '1st col' ); // If this text is too long, it may wrap to a new line and cause test failure. That's why we're using "1st" instead of "First" here.

	// TODO: ArrowDown should traverse into the second column. In slower
	// CPUs, it can sometimes remain in the first column paragraph. This
	// is a temporary solution.
	await page.focus( '.wp-block[data-type="core/column"]:nth-child(2)' );
	await page.click( ':focus .block-editor-button-block-appender' );
	await page.waitForSelector( '.block-editor-inserter__search input:focus' );
	await page.keyboard.type( 'Paragraph' );
	await pressKeyTimes( 'Tab', 2 ); // Tab to paragraph result.
	await page.keyboard.press( 'Enter' ); // Insert paragraph.
	await page.keyboard.type( '2nd col' ); // If this text is too long, it may wrap to a new line and cause test failure. That's why we're using "2nd" instead of "Second" here.

	await page.keyboard.press( 'Escape' ); // Enter navigation mode.
	await page.keyboard.press( 'ArrowLeft' ); // Move to the column block.
	await page.keyboard.press( 'ArrowLeft' ); // Move to the columns block.
	await page.keyboard.press( 'Enter' ); // Enter edit mode with the columns block selected.
	await page.keyboard.press( 'Enter' ); // Creates a paragraph after the columns block.
	await page.keyboard.type( 'Second paragraph' );
};

describe( 'Writing Flow', () => {
	beforeEach( async () => {
		await createNewPost();
	} );

	it( 'Should navigate inner blocks with arrow keys', async () => {
		// TODO: The `waitForSelector` calls in this function should ultimately
		// not be necessary for interactions, and exist as a stop-gap solution
		// where rendering delays in slower CPU can cause intermittent failure.

		// Assertions are made both against the active DOM element and the
		// editor state, in order to protect against potential disparities.
		//
		// See: https://github.com/WordPress/gutenberg/issues/18928
		let activeElementText, activeBlockName;

		// Add demo content.
		await addParagraphsAndColumnsDemo();

		// Arrow up into nested context focuses last text input.
		await page.keyboard.press( 'ArrowUp' );
		activeBlockName = await getActiveBlockName();
		expect( activeBlockName ).toBe( 'core/paragraph' );
		activeElementText = await page.evaluate(
			() => document.activeElement.textContent
		);
		expect( activeElementText ).toBe( '2nd col' );

		// Arrow up in inner blocks should navigate through (1) column wrapper,
		// (2) text fields.
		await page.keyboard.press( 'ArrowUp' );
		activeBlockName = await getActiveBlockName();
		expect( activeBlockName ).toBe( 'core/column' );
		await page.keyboard.press( 'ArrowUp' );
		const activeElementBlockType = await page.evaluate( () =>
			document.activeElement.getAttribute( 'data-type' )
		);
		expect( activeElementBlockType ).toBe( 'core/columns' );
		activeBlockName = await getActiveBlockName();
		expect( activeBlockName ).toBe( 'core/columns' );

		// Arrow up from focused (columns) block wrapper exits nested context
		// to prior text input.
		await page.keyboard.press( 'ArrowUp' );
		activeBlockName = await getActiveBlockName();
		expect( activeBlockName ).toBe( 'core/paragraph' );
		activeElementText = await page.evaluate(
			() => document.activeElement.textContent
		);
		expect( activeElementText ).toBe( 'First paragraph' );

		expect( await getEditedPostContent() ).toMatchSnapshot();
	} );

	it( 'Should navigate between inner and root blocks in navigation mode', async () => {
		// In navigation mode the active element is the block name button, so we can't easily check the block content.
		let activeBlockName;

		// Add demo content.
		await addParagraphsAndColumnsDemo();

		// Switch to navigation mode.
		await page.keyboard.press( 'Escape' );
		// Arrow up to Columns block.
		await page.keyboard.press( 'ArrowUp' );
		activeBlockName = await getActiveBlockName();
		expect( activeBlockName ).toBe( 'core/columns' );
		// Arrow right into Column block.
		await page.keyboard.press( 'ArrowRight' );
		activeBlockName = await getActiveBlockName();
		expect( activeBlockName ).toBe( 'core/column' );
		// Arrow down to reach second Column block.
		await page.keyboard.press( 'ArrowDown' );
		// Arrow right again into Paragraph block.
		await page.keyboard.press( 'ArrowRight' );
		activeBlockName = await getActiveBlockName();
		expect( activeBlockName ).toBe( 'core/paragraph' );
		// Arrow left back to Column block.
		await page.keyboard.press( 'ArrowLeft' );
		activeBlockName = await getActiveBlockName();
		expect( activeBlockName ).toBe( 'core/column' );
		// Arrow left back to Columns block.
		await page.keyboard.press( 'ArrowLeft' );
		activeBlockName = await getActiveBlockName();
		expect( activeBlockName ).toBe( 'core/columns' );
		// Arrow up to first paragraph.
		await page.keyboard.press( 'ArrowUp' );
		activeBlockName = await getActiveBlockName();
		expect( activeBlockName ).toBe( 'core/paragraph' );
	} );

	it( 'should navigate around inline boundaries', async () => {
		// Add demo content.
		await clickBlockAppender();
		await page.keyboard.type( 'First' );
		await page.keyboard.press( 'Enter' );
		await page.keyboard.type( 'Second' );
		await page.keyboard.press( 'Enter' );
		await page.keyboard.type( 'Third' );

		// Navigate to second paragraph.
		await pressKeyTimes( 'ArrowLeft', 6 );

		// Bold second paragraph text.
		await page.keyboard.down( 'Shift' );
		await pressKeyTimes( 'ArrowLeft', 6 );
		await page.keyboard.up( 'Shift' );
		await pressKeyWithModifier( 'primary', 'b' );

		// Arrow left from selected bold should collapse to before the inline
		// boundary. Arrow once more to traverse into first paragraph.
		await page.keyboard.press( 'ArrowLeft' );
		await page.keyboard.press( 'ArrowLeft' );
		await page.keyboard.type( 'After' );

		// Arrow right from end of first should traverse to second, *BEFORE*
		// the bolded text. Another press should move within inline boundary.
		await pressKeyTimes( 'ArrowRight', 2 );
		await page.keyboard.type( 'Inside' );

		// Arrow left from end of beginning of inline boundary should move to
		// the outside of the inline boundary.
		await pressKeyTimes( 'ArrowLeft', 6 );
		await page.keyboard.press( 'ArrowLeft' ); // Separate for emphasis.
		await page.keyboard.type( 'Before' );

		// Likewise, test at the end of the inline boundary for same effect.
		await page.keyboard.press( 'ArrowRight' ); // Move inside
		await pressKeyTimes( 'ArrowRight', 12 );
		await page.keyboard.type( 'Inside' );
		await page.keyboard.press( 'ArrowRight' );

		// Edge case: Verify that workaround to test for ZWSP at beginning of
		// focus node does not take effect when on the right edge of inline
		// boundary (thus preventing traversing to the next block by arrow).
		await page.keyboard.press( 'ArrowRight' );
		await page.keyboard.press( 'ArrowLeft' );

		// Should be after the inline boundary again.
		await page.keyboard.type( 'After' );

		// Finally, ensure that ArrowRight from end of unbolded text moves to
		// the last paragraph.
		await page.keyboard.press( 'ArrowRight' );
		await page.keyboard.type( 'Before' );

		expect( await getEditedPostContent() ).toMatchSnapshot();
	} );

	it( 'should navigate around nested inline boundaries', async () => {
		await clickBlockAppender();
		await pressKeyWithModifier( 'primary', 'b' );
		await page.keyboard.type( '1 2' );
		await page.keyboard.down( 'Shift' );
		await page.keyboard.press( 'ArrowLeft' );
		await page.keyboard.up( 'Shift' );
		await pressKeyWithModifier( 'primary', 'i' );
		await page.keyboard.press( 'ArrowLeft' );
		await page.keyboard.press( 'ArrowLeft' );
		await page.keyboard.down( 'Shift' );
		await page.keyboard.press( 'ArrowLeft' );
		await page.keyboard.up( 'Shift' );
		await pressKeyWithModifier( 'primary', 'i' );
		await page.keyboard.press( 'ArrowLeft' );

		expect( await getEditedPostContent() ).toMatchSnapshot();

		await page.keyboard.type( 'a' );
		await page.keyboard.press( 'ArrowRight' );
		await page.keyboard.type( 'b' );
		await page.keyboard.press( 'ArrowRight' );
		await page.keyboard.type( 'c' );
		await page.keyboard.press( 'ArrowRight' );
		await page.keyboard.type( 'd' );
		await page.keyboard.press( 'ArrowRight' );
		await page.keyboard.type( 'e' );
		await page.keyboard.press( 'ArrowRight' );
		await page.keyboard.type( 'f' );
		await page.keyboard.press( 'ArrowRight' );
		await page.keyboard.type( 'g' );
		await page.keyboard.press( 'ArrowRight' );
		await page.keyboard.type( 'h' );
		await page.keyboard.press( 'ArrowRight' );
		await page.keyboard.type( 'i' );
		await page.keyboard.press( 'ArrowRight' );
		await page.keyboard.type( 'j' );

		expect( await getEditedPostContent() ).toMatchSnapshot();
	} );

	it( 'should insert line break at end', async () => {
		await clickBlockAppender();
		await page.keyboard.type( 'a' );
		await pressKeyWithModifier( 'shift', 'Enter' );
		expect( await getEditedPostContent() ).toMatchSnapshot();
	} );

	it( 'should insert line break at end and continue writing', async () => {
		await clickBlockAppender();
		await page.keyboard.type( 'a' );
		await pressKeyWithModifier( 'shift', 'Enter' );
		await page.keyboard.type( 'b' );
		expect( await getEditedPostContent() ).toMatchSnapshot();
	} );

	it( 'should insert line break mid text', async () => {
		await clickBlockAppender();
		await page.keyboard.type( 'ab' );
		await page.keyboard.press( 'ArrowLeft' );
		await pressKeyWithModifier( 'shift', 'Enter' );
		expect( await getEditedPostContent() ).toMatchSnapshot();
	} );

	it( 'should insert line break at start', async () => {
		await clickBlockAppender();
		await page.keyboard.type( 'a' );
		await page.keyboard.press( 'ArrowLeft' );
		await pressKeyWithModifier( 'shift', 'Enter' );
		expect( await getEditedPostContent() ).toMatchSnapshot();
	} );

	it( 'should insert line break in empty container', async () => {
		await clickBlockAppender();
		await pressKeyWithModifier( 'shift', 'Enter' );
		expect( await getEditedPostContent() ).toMatchSnapshot();
	} );

	it( 'should not create extra line breaks in multiline value', async () => {
		await insertBlock( 'Quote' );
		await page.keyboard.type( 'a' );
		await page.keyboard.press( 'Backspace' );
		expect( await getEditedPostContent() ).toMatchSnapshot();
	} );

	it( 'should navigate native inputs vertically, not horizontally', async () => {
		// See: https://github.com/WordPress/gutenberg/issues/9626

		await insertBlock( 'Shortcode' );
		await insertBlock( 'Paragraph' );
		await await page.click( '.wp-block-shortcode' );

		// Should remain in title upon ArrowRight:
		await page.keyboard.press( 'ArrowRight' );
		let isInShortcodeBlock = await page.evaluate(
			() => !! document.activeElement.closest( '.wp-block-shortcode' )
		);
		expect( isInShortcodeBlock ).toBe( true );

		// Should remain in title upon modifier + ArrowDown:
		await pressKeyWithModifier( 'primary', 'ArrowDown' );
		isInShortcodeBlock = await page.evaluate(
			() => !! document.activeElement.closest( '.wp-block-shortcode' )
		);
		expect( isInShortcodeBlock ).toBe( true );

		// Should navigate to the next block.
		await page.keyboard.press( 'ArrowDown' );
		const isInParagraphBlock = await page.evaluate(
			() => !! document.activeElement.closest( '.wp-block-paragraph' )
		);
		expect( isInParagraphBlock ).toBe( true );
	} );

	it( 'should not delete surrounding space when deleting a word with Backspace', async () => {
		await clickBlockAppender();
		await page.keyboard.type( '1 2 3' );
		await pressKeyTimes( 'ArrowLeft', ' 3'.length );
		await page.keyboard.press( 'Backspace' );

		expect( await getEditedPostContent() ).toMatchSnapshot();

		await page.keyboard.type( '2' );

		expect( await getEditedPostContent() ).toMatchSnapshot();
	} );

	it( 'should not delete surrounding space when deleting a word with Alt+Backspace', async () => {
		await clickBlockAppender();
		await page.keyboard.type( 'alpha beta gamma' );
		await pressKeyTimes( 'ArrowLeft', ' gamma'.length );

		if ( process.platform === 'darwin' ) {
			await pressKeyWithModifier( 'alt', 'Backspace' );
		} else {
			await pressKeyWithModifier( 'primary', 'Backspace' );
		}

		expect( await getEditedPostContent() ).toMatchSnapshot();

		await page.keyboard.type( 'beta' );

		expect( await getEditedPostContent() ).toMatchSnapshot();
	} );

	it( 'should not delete surrounding space when deleting a selected word', async () => {
		await clickBlockAppender();
		await page.keyboard.type( 'alpha beta gamma' );
		await pressKeyTimes( 'ArrowLeft', ' gamma'.length );
		await page.keyboard.down( 'Shift' );
		await pressKeyTimes( 'ArrowLeft', 'beta'.length );
		await page.keyboard.up( 'Shift' );
		await page.keyboard.press( 'Backspace' );

		expect( await getEditedPostContent() ).toMatchSnapshot();

		await page.keyboard.type( 'beta' );

		expect( await getEditedPostContent() ).toMatchSnapshot();
	} );

	it( 'should create valid paragraph blocks when rapidly pressing Enter', async () => {
		await clickBlockAppender();
		await pressKeyTimes( 'Enter', 10 );

		// Check that none of the paragraph blocks have <br> in them.
		expect( await getEditedPostContent() ).toMatchSnapshot();
	} );

	it( 'should navigate empty paragraph', async () => {
		await clickBlockAppender();
		await page.keyboard.press( 'Enter' );
		await page.keyboard.press( 'ArrowLeft' );
		await page.keyboard.type( '1' );
		await page.keyboard.press( 'ArrowRight' );
		await page.keyboard.type( '2' );

		expect( await getEditedPostContent() ).toMatchSnapshot();
	} );

	it( 'should navigate contenteditable with padding', async () => {
		await clickBlockAppender();
		await page.keyboard.press( 'Enter' );
		await page.evaluate( () => {
			document.activeElement.style.paddingTop = '100px';
		} );
		await page.keyboard.press( 'ArrowUp' );
		await page.keyboard.type( '1' );
		await page.evaluate( () => {
			document.activeElement.style.paddingBottom = '100px';
		} );
		await page.keyboard.press( 'ArrowDown' );
		await page.keyboard.type( '2' );

		expect( await getEditedPostContent() ).toMatchSnapshot();
	} );

	it( 'should navigate contenteditable with normal line height', async () => {
		await clickBlockAppender();
		await page.keyboard.press( 'Enter' );
		await page.evaluate( () => {
			document.activeElement.style.lineHeight = 'normal';
		} );
		await page.keyboard.press( 'ArrowUp' );
		await page.keyboard.type( '1' );

		expect( await getEditedPostContent() ).toMatchSnapshot();
	} );

	it( 'should not prematurely multi-select', async () => {
		await clickBlockAppender();
		await page.keyboard.type( '1' );
		await page.keyboard.press( 'Enter' );
		await page.keyboard.type( '><<' );
		await pressKeyWithModifier( 'shift', 'Enter' );
		await page.keyboard.type( '<<<' );
		await page.keyboard.down( 'Shift' );
		await pressKeyTimes( 'ArrowLeft', '<<\n<<<'.length );
		await page.keyboard.up( 'Shift' );
		await page.keyboard.press( 'Backspace' );

		expect( await getEditedPostContent() ).toMatchSnapshot();
	} );

	it( 'should merge paragraphs', async () => {
		await page.keyboard.press( 'Enter' );
		await page.keyboard.type( '1' );
		await page.keyboard.press( 'Enter' );
		await page.keyboard.type( '2' );
		await page.keyboard.press( 'ArrowLeft' );
		await page.keyboard.press( 'Backspace' );

		expect( await getEditedPostContent() ).toMatchSnapshot();
	} );

	it( 'should merge and then split paragraphs', async () => {
		await page.keyboard.press( 'Enter' );
		await page.keyboard.type( 'abc' );
		await page.keyboard.press( 'Enter' );
		await page.keyboard.type( '123' );
		await page.keyboard.press( 'ArrowUp' );
		await page.keyboard.press( 'Delete' );
		await page.keyboard.press( 'Enter' );

		expect( await getEditedPostContent() ).toMatchInlineSnapshot( `
		"<!-- wp:paragraph -->
		<p>abc</p>
		<!-- /wp:paragraph -->

		<!-- wp:paragraph -->
		<p>123</p>
		<!-- /wp:paragraph -->"
	` );
	} );

	it( 'should merge and then soft line break', async () => {
		await page.keyboard.press( 'Enter' );
		await page.keyboard.type( '1' );
		await page.keyboard.press( 'Enter' );
		await page.keyboard.type( '2' );
		await page.keyboard.press( 'ArrowUp' );
		await page.keyboard.press( 'Delete' );
		await page.keyboard.down( 'Shift' );
		await page.keyboard.press( 'Enter' );
		await page.keyboard.up( 'Shift' );

		expect( await getEditedPostContent() ).toMatchInlineSnapshot( `
		"<!-- wp:paragraph -->
		<p>1<br>2</p>
		<!-- /wp:paragraph -->"
	` );
	} );

	it( 'should merge forwards', async () => {
		await page.keyboard.press( 'Enter' );
		await page.keyboard.type( '1' );
		await page.keyboard.press( 'Enter' );
		await page.keyboard.type( '3' );
		await page.keyboard.press( 'ArrowUp' );
		await page.keyboard.press( 'Delete' );
		await page.keyboard.type( '2' );

		expect( await getEditedPostContent() ).toMatchSnapshot();
	} );

	it( 'should merge forwards properly on multiple triggers', async () => {
		await page.keyboard.press( 'Enter' );
		await page.keyboard.type( '1' );
		await page.keyboard.press( 'Enter' );
		await page.keyboard.type( '2' );
		await page.keyboard.press( 'Enter' );
		await page.keyboard.type( '3' );
		await pressKeyTimes( 'ArrowUp', 2 );
		await pressKeyTimes( 'Delete', 2 );
		expect( await getEditedPostContent() ).toMatchInlineSnapshot( `
		"<!-- wp:paragraph -->
		<p>1</p>
		<!-- /wp:paragraph -->

		<!-- wp:paragraph -->
		<p>3</p>
		<!-- /wp:paragraph -->"
	` );
		await page.keyboard.press( 'Delete' );

		expect( await getEditedPostContent() ).toMatchInlineSnapshot( `
		"<!-- wp:paragraph -->
		<p>13</p>
		<!-- /wp:paragraph -->"
	` );
	} );

	it( 'should preserve horizontal position when navigating vertically between blocks', async () => {
		await page.keyboard.press( 'Enter' );
		await page.keyboard.type( 'abc' );
		await page.keyboard.press( 'Enter' );
		await page.keyboard.type( '23' );
		await page.keyboard.press( 'ArrowUp' );
		await page.keyboard.press( 'ArrowLeft' );
		await page.keyboard.press( 'ArrowLeft' );
		await page.keyboard.press( 'ArrowDown' );
		await page.keyboard.type( '1' );

		expect( await getEditedPostContent() ).toMatchSnapshot();
	} );

	it( 'should remember initial vertical position', async () => {
		await page.keyboard.press( 'Enter' );
		await page.keyboard.type( '1' );
		await page.keyboard.press( 'Enter' );
		await pressKeyWithModifier( 'shift', 'Enter' );
		await page.keyboard.type( '2' );
		await page.keyboard.press( 'ArrowUp' );
		await page.keyboard.press( 'ArrowUp' );
		await page.keyboard.type( 'x' ); // Should be right after "1".

		expect( await getEditedPostContent() ).toMatchSnapshot();
	} );

	it( 'should navigate contenteditable with side padding', async () => {
		await clickBlockAppender();
		await page.keyboard.press( 'Enter' );
		await page.evaluate( () => {
			document.activeElement.style.paddingLeft = '100px';
		} );
		await page.keyboard.press( 'Enter' );
		await page.keyboard.press( 'ArrowUp' );
		await page.keyboard.press( 'ArrowUp' );
		await page.keyboard.type( '1' );

		expect( await getEditedPostContent() ).toMatchSnapshot();
	} );

	it( 'should navigate empty paragraphs', async () => {
		await page.keyboard.press( 'Enter' );
		await page.keyboard.press( 'Enter' );
		await page.keyboard.press( 'Enter' );
		await page.keyboard.press( 'ArrowLeft' );
		await page.keyboard.press( 'ArrowLeft' );
		await page.keyboard.type( '1' );
		await page.keyboard.press( 'ArrowRight' );
		await page.keyboard.press( 'ArrowRight' );
		await page.keyboard.type( '3' );

		expect( await getEditedPostContent() ).toMatchSnapshot();
	} );

	it( 'should allow selecting entire list with longer last item', async () => {
		await page.keyboard.press( 'Enter' );
		await page.keyboard.type( 'a' );
		await page.keyboard.press( 'Enter' );
		await page.keyboard.type( '* b' );
		await page.keyboard.press( 'Enter' );
		await page.keyboard.type( 'cd' );
		await pressKeyWithModifier( 'shift', 'ArrowUp' );
		await pressKeyWithModifier( 'shift', 'ArrowUp' );

		// Ensure multi selection is not triggered and selection stays within
		// the list.
		await page.keyboard.press( 'Backspace' );

		expect( await getEditedPostContent() ).toMatchSnapshot();
	} );

	it( 'should not have a dead zone between blocks (lower)', async () => {
		await page.keyboard.press( 'Enter' );
		await page.keyboard.type( '1' );
		await page.keyboard.press( 'Enter' );
		await page.keyboard.type( '2' );
		await page.keyboard.press( 'ArrowUp' );

		// Find a point outside the paragraph between the blocks where it's
		// expected that the sibling inserter would be placed.
		const paragraph = await page.$( '[data-type="core/paragraph"]' );
		const paragraphRect = await paragraph.boundingBox();
		const x = paragraphRect.x + ( 2 * paragraphRect.width ) / 3;
		const y = paragraphRect.y + paragraphRect.height + 1;

		await page.mouse.move( x, y );
		await page.waitForSelector(
			'.block-editor-block-list__insertion-point'
		);

		const inserter = await page.$(
			'.block-editor-block-list__insertion-point'
		);
		const inserterRect = await inserter.boundingBox();
		const lowerInserterY = inserterRect.y + ( 2 * inserterRect.height ) / 3;

		await page.mouse.click( x, lowerInserterY );
		await page.keyboard.type( '3' );

		expect( await getEditedPostContent() ).toMatchSnapshot();
	} );

	it( 'should not have a dead zone above an aligned block', async () => {
		await page.keyboard.press( 'Enter' );
		await page.keyboard.type( '1' );
		await page.keyboard.press( 'Enter' );
		await page.keyboard.type( '/image' );
		await page.keyboard.press( 'Enter' );
		await clickBlockToolbarButton( 'Align' );
		const wideButton = await page.waitForXPath(
			`//button[contains(@class,'components-dropdown-menu__menu-item')]//span[contains(text(), 'Wide width')]`
		);
		await wideButton.click();
		// Focus the block content
		await page.keyboard.press( 'Tab' );

		// Select the previous block.
		await page.keyboard.press( 'ArrowUp' );
		await page.keyboard.press( 'ArrowUp' );

		// Confirm correct setup.
		expect( await getEditedPostContent() ).toMatchSnapshot();

		// Find a point outside the paragraph between the blocks where it's
		// expected that the sibling inserter would be placed.
		const paragraph = await page.$( '[data-type="core/paragraph"]' );
		const paragraphRect = await paragraph.boundingBox();
		const x = paragraphRect.x + ( 2 * paragraphRect.width ) / 3;
		const y = paragraphRect.y + paragraphRect.height + 1;

		await page.mouse.move( x, y );
		await page.waitForSelector(
			'.block-editor-block-list__insertion-point'
		);

		const inserter = await page.$(
			'.block-editor-block-list__insertion-point'
		);
		// Find the space between the inserter and the image block.
		const inserterRect = await inserter.boundingBox();
		const lowerInserterY = inserterRect.y + ( 2 * inserterRect.height ) / 3;

		// Clicking that in-between space should select the image block.
		await page.mouse.click( x, lowerInserterY );

		const type = await page.evaluate( () =>
			document.activeElement
				.closest( '[data-block]' )
				.getAttribute( 'data-type' )
		);

		expect( type ).toBe( 'core/image' );
	} );

	it( 'should only consider the content as one tab stop', async () => {
		await page.keyboard.press( 'Enter' );
		await page.keyboard.type( '/table' );
		await page.keyboard.press( 'Enter' );
		// Tab to the "Create table" button.
		await page.keyboard.press( 'Tab' );
		await page.keyboard.press( 'Tab' );
		// Create the table.
		await page.keyboard.press( 'Space' );
		// Navigate to the second cell.
		await page.keyboard.press( 'ArrowRight' );
		await page.keyboard.type( '2' );
		// Confirm correct setup.
		expect( await getEditedPostContent() ).toMatchSnapshot();
	} );

	it( 'should unselect all blocks when hitting double escape', async () => {
		// Add demo content.
		await page.keyboard.press( 'Enter' );
		await page.keyboard.type( 'Random Paragraph' );

		// Select a block.
		let activeBlockName = await getActiveBlockName();
		expect( activeBlockName ).toBe( 'core/paragraph' );

		// First escape enters navigaiton mode.
		await page.keyboard.press( 'Escape' );
		activeBlockName = await getActiveBlockName();
		expect( activeBlockName ).toBe( 'core/paragraph' );

		// Second escape unselects the blocks.
		await page.keyboard.press( 'Escape' );
		activeBlockName = await getActiveBlockName();
		expect( activeBlockName ).toBe( undefined );
	} );

	// Checks for regressions of https://github.com/WordPress/gutenberg/issues/40091.
	it( 'does not deselect the block when selecting text outside the editor canvas', async () => {
		await page.keyboard.press( 'Enter' );
		await page.keyboard.type( 'Random Paragraph' );
		await openDocumentSettingsSidebar();
		const blockDescription = await page.waitForSelector(
			'.block-editor-block-card__description'
		);
		const boundingBox = await blockDescription.boundingBox();
		const startPosition = {
			x: boundingBox.x + 10,
			y: boundingBox.y + 8,
		};
		const endPosition = {
			x: startPosition.x + 50,
			y: startPosition.y,
		};

		await page.mouse.move( startPosition.x, startPosition.y );
		await page.mouse.down();
		await page.mouse.move( endPosition.x, endPosition.y );
		await page.mouse.up();

		const selectedParagraph = await page.waitForSelector(
			'.wp-block-paragraph.is-selected'
		);
		expect( selectedParagraph ).toBeDefined();
	} );
	it( 'should prevent browser default formatting on multi selection', async () => {
		await page.keyboard.press( 'Enter' );
		await page.keyboard.type( 'first' );
		await page.keyboard.press( 'Enter' );
		await page.keyboard.type( 'second' );

		// Multi select both paragraphs.
		await pressKeyTimes( 'ArrowLeft', 2 );
		await page.keyboard.down( 'Shift' );
		await pressKeyTimes( 'ArrowLeft', 2 );
		await page.keyboard.press( 'ArrowUp' );
		await page.keyboard.up( 'Shift' );
		await pressKeyWithModifier( 'primary', 'b' );
		const paragraphs = await page.$$eval(
			'[data-type="core/paragraph"]',
			( nodes ) => Array.from( nodes ).map( ( node ) => node.innerHTML )
		);
		expect( paragraphs ).toEqual( [ 'first', 'second' ] );
	} );

<<<<<<< HEAD
	it( 'Allows block wrapper focus when there are no previous focus elements', async () => {
		// Insert an image block.
		await insertBlock( 'Image' );

		// Make sure the upload button has focus.
		const uploadButton = await page.waitForXPath(
			'//button[contains( text(), "Upload" ) ]'
		);
		await expect( uploadButton ).toHaveFocus();

		// Try to focus the image block wrapper.
		await pressKeyWithModifier( 'shift', 'Tab' );
		const getAriaLabel = await page.evaluate( () =>
			document.activeElement?.getAttribute( 'aria-label' )
		);
		await expect( getAriaLabel ).toEqual( 'Block: Image' );
	} );

	it( 'Allows block settings sidebar focus when there are no next focus elements', async () => {
		// Insert an image block.
		await page.keyboard.press( 'Enter' );
		await page.keyboard.type( '/Image' );
		await page.keyboard.press( 'Enter' );

		// Make sure the upload button has focus.
		const uploadButton = await page.waitForXPath(
			'//button[contains( text(), "Upload" ) ]'
		);
		await expect( uploadButton ).toHaveFocus();

		// Try to focus the image block settings sidebar.
		await pressKeyTimes( 'Tab', 5 );
		const getAriaLabel = await page.evaluate( () =>
			document.activeElement?.getAttribute( 'aria-label' )
		);
		await expect( getAriaLabel ).toEqual( 'Block (selected)' );
=======
	it( 'should move to the start of the first line on ArrowUp', async () => {
		await page.keyboard.press( 'Enter' );
		await page.keyboard.type( 'a' );

		async function getHeight() {
			return await page.evaluate(
				() => document.activeElement.offsetHeight
			);
		}

		const height = await getHeight();

		// Keep typing until the height of the element increases. We need two
		// lines.
		while ( height === ( await getHeight() ) ) {
			await page.keyboard.type( 'a' );
		}

		// Move to the start of the second line.
		await page.keyboard.press( 'ArrowLeft' );
		// Move to the start of the first line.
		await page.keyboard.press( 'ArrowUp' );
		// Insert a "." for testing.
		await page.keyboard.type( '.' );

		// Expect the "." to be added at the start of the paragraph.
		expect(
			await page.evaluate( () =>
				document.activeElement.getAttribute( 'data-type' )
			)
		).toBe( 'core/paragraph' );
		expect(
			await page.evaluate( () => document.activeElement.textContent )
		).toMatch( /^\.a+$/ );
	} );

	it( 'should vertically move the caret from corner to corner', async () => {
		await page.keyboard.press( 'Enter' );
		await page.keyboard.type( 'a' );

		async function getHeight() {
			return await page.evaluate(
				() => document.activeElement.offsetHeight
			);
		}

		const height = await getHeight();

		// Keep typing until the height of the element increases. We need two
		// lines.
		while ( height === ( await getHeight() ) ) {
			await page.keyboard.type( 'a' );
		}

		// Create a new paragraph.
		await page.keyboard.press( 'Enter' );
		// Move to the start of the first line.
		await page.keyboard.press( 'ArrowUp' );
		// Insert a "." for testing.
		await page.keyboard.type( '.' );

		// Expect the "." to be added at the start of the second line.
		// It should not be added to the first line!
		expect(
			await page.evaluate( () =>
				document.activeElement.getAttribute( 'data-type' )
			)
		).toBe( 'core/paragraph' );
		expect(
			await page.evaluate( () => document.activeElement.textContent )
		).toMatch( /^a+\.a$/ );
>>>>>>> c8feb390
	} );
} );<|MERGE_RESOLUTION|>--- conflicted
+++ resolved
@@ -754,7 +754,6 @@
 		expect( paragraphs ).toEqual( [ 'first', 'second' ] );
 	} );
 
-<<<<<<< HEAD
 	it( 'Allows block wrapper focus when there are no previous focus elements', async () => {
 		// Insert an image block.
 		await insertBlock( 'Image' );
@@ -791,7 +790,8 @@
 			document.activeElement?.getAttribute( 'aria-label' )
 		);
 		await expect( getAriaLabel ).toEqual( 'Block (selected)' );
-=======
+	} );
+
 	it( 'should move to the start of the first line on ArrowUp', async () => {
 		await page.keyboard.press( 'Enter' );
 		await page.keyboard.type( 'a' );
@@ -863,6 +863,5 @@
 		expect(
 			await page.evaluate( () => document.activeElement.textContent )
 		).toMatch( /^a+\.a$/ );
->>>>>>> c8feb390
 	} );
 } );