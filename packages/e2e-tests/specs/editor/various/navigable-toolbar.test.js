/**
 * WordPress dependencies
 */
import { createNewPost, pressKeyWithModifier } from '@wordpress/e2e-test-utils';

describe.each( [
	[ 'unified', true ],
	[ 'contextual', false ],
] )( 'block toolbar (%s: %p)', ( label, isUnifiedToolbar ) => {
	beforeEach( async () => {
		await createNewPost();

		await page.evaluate( ( _isUnifiedToolbar ) => {
			const { select, dispatch } = wp.data;
			const isCurrentlyUnified = select(
				'core/edit-post'
			).isFeatureActive( 'fixedToolbar' );
			if ( isCurrentlyUnified !== _isUnifiedToolbar ) {
				dispatch( 'core/edit-post' ).toggleFeature( 'fixedToolbar' );
			}
		}, isUnifiedToolbar );
	} );

	const isInBlockToolbar = () =>
		page.evaluate( ( _isUnifiedToolbar ) => {
			if ( _isUnifiedToolbar ) {
				return !! document.activeElement
					.closest( '.edit-post-header-toolbar' )
					.querySelector( '.block-editor-block-toolbar' );
			}
			return !! document.activeElement.closest(
				'.block-editor-block-toolbar'
			);
		}, isUnifiedToolbar );

	it( 'navigates in and out of toolbar by keyboard (Alt+F10, Escape)', async () => {
		// Assumes new post focus starts in title. Create first new
		// block by ArrowDown.
		await page.keyboard.press( 'ArrowDown' );

		// [TEMPORARY]: A new paragraph is not technically a block yet
		// until starting to type within it.
		await page.keyboard.type( 'Example' );

		// Upward
		await pressKeyWithModifier( 'alt', 'F10' );
		expect( await isInBlockToolbar() ).toBe( true );
	} );

	if ( ! isUnifiedToolbar ) {
		it( 'should not scroll page', async () => {
			while (
<<<<<<< HEAD
				await page.evaluate(
					() =>
						wp.dom.getScrollContainer( document.activeElement )
							.scrollTop === 0
				)
=======
				await page.evaluate( () => {
					const scrollable = wp.dom.getScrollContainer(
						document.activeElement
					);
					return ! scrollable || scrollable.scrollTop === 0;
				} )
>>>>>>> 251bab45
			) {
				await page.keyboard.press( 'Enter' );
			}

			await page.keyboard.type( 'a' );

			const scrollTopBefore = await page.evaluate(
				() =>
					wp.dom.getScrollContainer( document.activeElement )
						.scrollTop
			);

			await pressKeyWithModifier( 'alt', 'F10' );
			expect( await isInBlockToolbar() ).toBe( true );

			const scrollTopAfter = await page.evaluate(
				() =>
					wp.dom.getScrollContainer( document.activeElement )
						.scrollTop
			);

			expect( scrollTopBefore ).toBe( scrollTopAfter );
		} );
	}
} );<|MERGE_RESOLUTION|>--- conflicted
+++ resolved
@@ -50,20 +50,12 @@
 	if ( ! isUnifiedToolbar ) {
 		it( 'should not scroll page', async () => {
 			while (
-<<<<<<< HEAD
-				await page.evaluate(
-					() =>
-						wp.dom.getScrollContainer( document.activeElement )
-							.scrollTop === 0
-				)
-=======
 				await page.evaluate( () => {
 					const scrollable = wp.dom.getScrollContainer(
 						document.activeElement
 					);
 					return ! scrollable || scrollable.scrollTop === 0;
 				} )
->>>>>>> 251bab45
 			) {
 				await page.keyboard.press( 'Enter' );
 			}
